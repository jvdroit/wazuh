# Change Log
All notable changes to this project will be documented in this file.

<<<<<<< HEAD
## [v3.3.0]

### Added

- Supporting multiple socket output in Logcollector. ([#395](https://github.com/wazuh/wazuh/pull/395))
- Allow inserting static field parameters in rule comments. ([#397](https://github.com/wazuh/wazuh/pull/397))

## [v3.2.0] 2018-02-13
=======
## [v3.2.1]

### Changed

- Give preference to use the selected Java over the default one in CIS-CAT wodle.

## [v3.2.0]
>>>>>>> 23d83a76

### Added
- Added support to synchronize custom rules and decoders in the cluster.([#344](https://github.com/wazuh/wazuh/pull/344))
- Add field `status` to `GET/agents/groups/:group_id` API call.([#338](https://github.com/wazuh/wazuh/pull/338))
- Added support for Windows to CIS-CAT integration module ([#369](https://github.com/wazuh/wazuh/pull/369))
- New Wazuh Module "aws-cloudtrail" fetching logs from S3 bucket. ([#351](https://github.com/wazuh/wazuh/pull/351))
- New Wazuh Module "vulnerability-detector" to detect vulnerabilities in agents and managers.

### Fixed
- Fixed oscap.py to support new versions of OpenSCAP scanner.([#331](https://github.com/wazuh/wazuh/pull/331))
- Fixed timeout bug when the cluster port was closed. ([#343](https://github.com/wazuh/wazuh/pull/343))
- Improve exception handling in `cluster_control`. ([#343](https://github.com/wazuh/wazuh/pull/343))
- Fixed bug in cluster when receive an error response from client. ([#346](https://github.com/wazuh/wazuh/pull/346))
- Fixed bug in framework when the manager is installed in different path than /var/ossec. ([#335](https://github.com/wazuh/wazuh/pull/335))
- Fixed predecoder hostname field in JSON event output.
- Several fixes and improvements in cluster.

## [v3.1.0] 2017-12-22

### Added

- New Wazuh Module "command" for asynchronous command execution.
- New field "predecoder.timestamp" for JSON alerts including timestamp from logs.
- Added reload action to ossec-control in local mode.
- Add duration control of a cluster database synchronization.
- New internal option for agents to switch applying shared configuration.
- Added GeoIP address finding for input logs in JSON format.
- Added alert and archive output files rotation capabilities.
- Added rule option to discard field "firedtimes".
- Added VULS integration for running vulnerability assessments.
- CIS-CAT Wazuh Module to scan CIS policies.

### Changed

- Keepping client.keys file permissions when modifying it.
- Improve Rootcheck formula to select outstanding defects.
- Stop related daemon when disabling components in ossec-control.
- Prevented cluster daemon from starting on RHEL 5 or older.
- Let Syscheck report file changes on first scan.
- Allow requests by node name in cluster_control binary.
- Improved help of cluster_control binary.
- Integrity control of files in the cluster.

### Fixed

- Fixed netstat command in localfile configuration.
- Fixed error when searching agents by ID.
- Fixed syslog format pre-decoder for logs with missing (optional) space after tag.
- Fixed alert ID when plain-text alert output disabled.
- Fixed Monitord freezing when a sendmail-like executable SMTP server is set.
- Fixed validation of Active Response used by agent_control.
- Allow non-ASCII characters in Windows version string.

## [v3.0.0] 2017-12-12

### Added

- Added group property for agents to customize shared files set.
- Send shared files to multiple agents in parallel.
- New decoder plugin for logs in JSON format with dynamic fields definition.
- Brought framework from API to Wazuh project.
- Show merged files MD5 checksum by agent_control and framework.
- New reliable request protocol for manager-agent communication.
- Remote agent upgrades with signed WPK packages.
- Added option for Remoted to prevent it from writing shared merged file.
- Added state for Agentd and Windows agent to notify connection state and metrics.
- Added new JSON log format for local file monitoring.
- Added OpenSCAP SSG datastream content for Ubuntu Trusty Tahr.
- Field "alert_id" in JSON alerts (by Dan Parriott).
- Added support of "any" IP address to OSSEC batch manager (by Jozef Reisinger).
- Added ossec-agent SElinux module (by kreon).
- Added previous output to JSON output (by João Soares).
- Added option for Authd to specify the allowed cipher list (by James Le Cuirot).
- Added option for cipher suites in Authd settings.
- Added internal option for Remoted to set the shared configuration reloading time.
- Auto restart agents when new shared configuration is pushed from the manager.
- Added native support for Systemd.
- Added option to register unlimited agents in Authd.
- New internal option to limit the number of file descriptors in Analysisd and Remoted.
- Added new state "pending" for agents.
- Added internal option to disable real-time DB synchronization.
- Allow multiple manager stanzas in Agentd settings.
- New internal option to limit the receiving time in TCP mode.
- Added manager hostname data to agent information.
- New option for rotating internal logs by size.
- Added internal option to enable or disable daily rotation of internal logs.
- Added command option for Monitord to overwrite 'day_wait' parameter.
- Adding templates and sample alert for Elasticsearch 6.0.
- Added option to enable/disable Authd on install and auto-generate certificates.
- Pack secure TCP messages into a single packet.
- Added function to install SCAP policies depending on OS version.
- Added integration with Virustotal.
- Added timeout option for TCP sockets in Remoted and Agentd.
- Added option to start the manager after installing.
- Added a cluster of managers (`wazuh-clusterd`) and a script to control it (`cluster_control`).

### Changed

- Increased shared file delivery speed when using TCP.
- Increased TCP listening socket backlog.
- Changed Windows agent UI panel to show revision number instead of installation date.
- Group every decoded field (static and dynamic fields) into a data object for JSON alerts.
- Reload shared files by Remoted every 10 minutes.
- Increased string size limit for XML reader to 4096 bytes.
- Updated Logstash configuration and Elasticsearch mappings.
- Changed template fields structure for Kibana dashboards.
- Increased dynamic field limit to 1024, and default to 256.
- Changed agent buffer 'length' parameter to 'queue_size'.
- Changed some Rootcheck error messages to verbose logs.
- Removed unnecessary message by manage_agents advising to restart Wazuh manager.
- Update PF tables Active response (by d31m0).
- Create the users and groups as system users and groups in specs (by Dan Parriott).
- Show descriptive errors when an agent loses the connection using TCP.
- Prevent agents with the same name as the manager host from getting added.
- Changed 'message' field to 'data' for successful agent removing response in Authd API.
- Changed critical error to standard error in Syslog Remoted when no access list has been configured.
- Ignore hidden files in shared folder for merged file.
- Changed agent notification time values: notify time to 1 minute and reconnect time to 5 minutes.
- Prevent data field from being inserted into JSON alerts when it's empty.
- Spelling corrections (by Josh Soref).
- Moved debug messages when updating shared files to level 2.
- Do not create users ossecm or ossecr on agents.
- Upgrade netstat command in Logcollector.
- Prevent Monitord and DB sync module from dealing with agent files on local installations.
- Speed up DB syncing by keeping databases opened and an inotify event queue.
- Merge server's IP and hostname options to one setting.
- Enabled Active Response by default in both Windows and UNIX.
- Make Monitord 'day_wait' internal option affect log rotation.
- Extend Monitord 'day_wait' internal option range.
- Prevent Windows agent from log error when the manager disconnected.
- Improve Active Response filtering options.
- Use init system (Systemd/SysVinit) to restart Wazuh when upgrading.
- Added possibility of filtering agents by manager hostname in the Framework.
- Prevent installer from overwriting agent.conf file.
- Cancel file sending operation when agent socket is closed.
- Clean up agent shared folder before unmerging shared configuration.
- Print descriptive error when request socket refuses connection due to AR disabled.
- Extend Logcollector line burst limit range.
- Fix JSON alert file reloading when the file is rotated.
- Merge IP and Hostname server configuration into "Address" field.
- Improved TCP transmission performance by packing secure messages.

### Fixed

- Fixed wrong queries to get last Syscheck and Rootcheck date.
- Prevent Logcollector keep-alives from being stored on archives.json.
- Fixed length of random message within keep-alives.
- Fixed Windows version detection for Windows 8 and newer.
- Fixed incorrect CIDR writing on client.keys by Authd.
- Fixed missing buffer flush by Analysisd when updating Rootcheck database.
- Stop Wazuh service before removing folder to reinstall.
- Fixed Remoted service for Systemd (by Phil Porada).
- Fixed Administrator account mapping in Windows agent installation (by andrewm0374@gmail.com).
- Fixed MySQL support in dbd (by andrewm0374@gmail.com).
- Fixed incorrect warning when unencrypting messages (by Dan Parriott).
- Fixed Syslog mapping for alerts via Csyslogd (by Dan Parriott).
- Fixed syntax error in the creation of users in Solaris 11.2 (by Pedro Flor).
- Fixed some warnings that appeared when compiling on Fedora 26.
- Fixed permission issue in logs folder.
- Fixed issue in Remoted that prevented it from send shared configuration when it changed.
- Fixed Windows agent compilation compability with CentOS.
- Supporting different case from password prompt in Agentless (by Jesus Fidalgo).
- Fix bad detection of inotify queue overflowed.
- Fix repetitive error when a rule's diff file is empty.
- Fixed log group permission when created by a daemon running as root.
- Prevented Agentd from logging too many errors when restarted while receiving the merged file.
- Prevented Remoted from sending data to disconnected agents in TCP mode.
- Fixed alerts storage in PostgreSQL databases.
- Fixed invalid previous output data in JSON alerts.
- Fixed memory error in modulesd for invalid configurations.
- Fixed default Auth configuration to support custom install directory.
- Fixed directory transversal vulnerability in Active response commands.
- Fixed Active response timeout accuracy.
- Fixed race conditions in concurrent transmissions over TCP.

### Removed

- Removed Picviz support (by Dan Parriott).


## [v2.1.1] - 2017-09-21

### Changed

- Improved errors messages related to TCP connection queue.
- Changed info log about unsupported FS checking in Rootcheck scan to debug messages.
- Prevent Modules daemon from giving critical error when no wodles are enabled.

### Fixed

- Fix endianess incompatibility in agents on SPARC when connecting via TCP.
- Fix bug in Authd that made it crash when removing keys.
- Fix race condition in Remoted when writing logs.
- Avoid repeated errors by Remoted when sending data to a disconnected agent.
- Prevented Monitord from rotating non-existent logs.
- Some fixes to support HP-UX.
- Prevent processes from sending events when TCP connection is lost.
- Fixed output header by Syslog client when reading JSON alerts.
- Fixed bug in Integrator settings parser when reading rules list.

## [v2.1.0] - 2017-08-14

### Added

- Rotate and compress log feature.
- Labeling data for agents to be shown in alerts.
- New 'auth' configuration template.
- Make manage_agents capable of add and remove agents via Authd.
- Implemented XML configuration for Authd.
- Option -F for Authd to force insertion if it finds duplicated name.
- Local auth client to manage agent keys.
- Added OS name and version into global.db.
- Option for logging in JSON format.
- Allow maild to send through a sendmail-like executable (by James Le Cuirot).
- Leaky bucket-like buffer for agents to prevent network flooding.
- Allow Syslog client to read JSON alerts.
- Allow Mail reporter to read JSON alerts.
- Added internal option to tune Rootcheck sleep time.
- Added route-null Active Response script for Windows 2012 (by @CrazyLlama).

### Changed

- Updated SQLite library to 3.19.2.
- Updated zlib to 1.2.11.
- Updated cJSON library to 1.4.7.
- Change some manage_agents option parameters.
- Run Auth in background by default.
- Log classification as debug, info, warning, error and critical.
- Limit number of reads per cycle by Logcollector to prevent log starvation.
- Limit OpenSCAP module's event forwarding speed.
- Increased debug level of repeated Rootcheck messages.
- Send events when OpenSCAP starts and finishes scans.
- Delete PID files when a process exits not due to a signal.
- Change error messages due to SSL handshake failure to debug messages.
- Force group addition on installation for compatibility with LDAP (thanks to Gary Feltham).

### Fixed

- Fixed compiling error on systems with no OpenSSL.
- Fixed compiling warning at manage_agents.
- Fixed ossec-control enable/disable help message.
- Fixed unique aperture of random device on Unix.
- Fixed file sum comparison bug at Syscheck realtime engine. (Thanks to Arshad Khan)
- Close analysisd if alert outputs are disabled for all formats.
- Read Windows version name for versions newer than Windows 8 / Windows Server 2012.
- Fixed error in Analysisd that wrote Syscheck and Rootcheck databases of re-added agents on deleted files.
- Fixed internal option to configure the maximum labels' cache time.
- Fixed Auth password parsing on client side.
- Fix bad agent ID assignation in Authd on i686 architecture.
- Fixed Logcollector misconfiguration in Windows agents.

### Removed

- Remove unused message queue to send alerts from Authd.


## [v2.0.1] - 2017-07-19

### Changed

- Changed random data generator for a secure OS-provided generator.
- Changed Windows installer file name (depending on version).
- Linux distro detection using standard os-release file.
- Changed some URLs to documentation.
- Disable synchronization with SQLite databases for Syscheck by default.
- Minor changes at Rootcheck formatter for JSON alerts.
- Added debugging messages to Integrator logs.
- Show agent ID when possible on logs about incorrectly formatted messages.
- Use default maximum inotify event queue size.
- Show remote IP on encoding format errors when unencrypting messages.
- Remove temporary files created by Syscheck changes reports.
- Remove temporary Syscheck files for changes reporting by Windows installer when upgrading.

### Fixed

- Fixed resource leaks at rules configuration parsing.
- Fixed memory leaks at rules parser.
- Fixed memory leaks at XML decoders parser.
- Fixed TOCTOU condition when removing directories recursively.
- Fixed insecure temporary file creation for old POSIX specifications.
- Fixed missing agentless devices identification at JSON alerts.
- Fixed FIM timestamp and file name issue at SQLite database.
- Fixed cryptographic context acquirement on Windows agents.
- Fixed debug mode for Analysisd.
- Fixed bad exclusion of BTRFS filesystem by Rootcheck.
- Fixed compile errors on macOS.
- Fixed option -V for Integrator.
- Exclude symbolic links to directories when sending FIM diffs (by Stephan Joerrens).
- Fixed daemon list for service reloading at ossec-control.
- Fixed socket waiting issue on Windows agents.
- Fixed PCI_DSS definitions grouping issue at Rootcheck controls.
- Fixed segmentation fault bug when stopping on CentOS 5.
- Fixed compatibility with AIX.
- Fixed race conditions in ossec-control script.
- Fixed compiling issue on Windows.
- Fixed compatibility with Solaris.
- Fixed XML parsing error due to byte stashing issue.
- Fixed false error by Syscheck when creating diff snapshots of empty files.
- Fixed segmentation fault in Authd on i386 platform.
- Fixed agent-auth exit code for controlled server's errors.
- Fixed incorrect OVAL patch results classification.

## [v2.0] - 2017-03-14

### Added

- Wazuh modules manager.
- Wazuh module for OpenSCAP.
- Ruleset for OpenSCAP alerts.
- Kibana dashboards for OpenSCAP.
- Option at agent_control to restart all agents.
- Dynamic fields to rules and decoders.
- Dynamic fields to JSON in alerts/archives.
- CDB list lookup with dynamic fields.
- FTS for dynamic fields.
- Logcollector option to set the frequency of file checking.
- GeoIP support in Alerts (by Scott R Shinn).
- Internal option to output GeoIP data on JSON alerts.
- Matching pattern negation (by Daniel Cid).
- Syscheck and Rootcheck events on SQLite databases.
- Data migration tool to SQLite databases.
- Jenkins QA.
- 64-bit Windows registry keys support.
- Complete FIM data output to JSON and alerts.
- Username, date and inode attributes to FIM events on Unix.
- Username attribute to FIM events on Windows.
- Report changes (FIM file diffs) to Windows agent.
- File diffs to JSON output.
- Elastic mapping updated for new FIM events.
- Title and file fields extracted at Rootcheck alerts.
- Rule description formatting with dynamic field referencing.
- Multithreaded design for Authd server for fast and reliable client dispatching, with key caching and write scheduling.
- Auth registration client for Windows (by Gael Muller).
- Auth password authentication for Windows client.
- New local decoder file by default.
- Show server certificate and key paths at Authd help.
- New option for Authd to verify agent's address.
- Added support for new format at predecoder (by Brad Lhotsky).
- Agentless passlist encoding to Base64.
- New Auditd-specific log format for Logcollector.
- Option for Authd to auto-choose TLS/SSL method.
- Compile option for Authd to make it compatible with legacy OSs.
- Added new templates layout to auto-compose configuration file.
- New wodle for SQLite database syncing (agent information and fim/pm data).
- Added XML settings options to exclude some rules or decoders files.
- Option for agent_control to broadcast AR on all agents.
- Extended FIM event information forwarded by csyslogd (by Sivakumar Nellurandi).
- Report Syscheck's new file events on real time.

### Changed

- Isolated logtest directory from analysisd.
- Remoted informs Analysisd about agent ID.
- Updated Kibana dashboards.
- Syscheck FIM attributes to dynamic fields.
- Force services to exit if PID file creation fails.
- Atomic writing of client.keys through temporary files.
- Disabled remote message ID verification by default.
- Show actual IP on debug message when agents get connected.
- Enforce rules IDs to max 6 digits.
- OSSEC users and group as system (UI-hidden) users (by Dennis Golden).
- Increases Authd connection pool size.
- Use general-purpose version-flexible SSL/TLS methods for Authd registration.
- Enforce minimum 3-digit agent ID format.
- Exclude BTRFS from Rootcheck searching for hidden files inside directories (by Stephan Joerrens).
- Moved OSSEC and Wazuh decoders to one directory.
- Prevent manage_agents from doing invalid actions (such methods for manager at agent).
- Disabled capturing of security events 5145 and 5156 on Windows agent.
- Utilities to rename an agent or change the IP address (by Antonio Querubin).
- Added quiet option for Logtest (by Dan Parriott).
- Output decoder information onto JSON alerts.
- Enable mail notifications by default for server installation.
- Agent control option to restart all agents' Syscheck will also restart manager's Syscheck.
- Make ossec-control to check Authd PID.
- Enforce every rule to contain a description.
- JSON output won't contain field "agentip" if tis value is "any".
- Don't broadcast Active Response messages to disconnected agents.
- Don't print Syscheck logs if it's disabled.
- Set default Syscheck and Rootcheck frequency to 12 hours.
- Generate FIM new file alert by default.
- Added option for Integrator to set the maximum log length.
- JSON output nested objects modelling through dynamic fields.
- Disable TCP for unsupported OSs.
- Show previous log on JSON alert.
- Removed confirmation prompt when importing an agent key successfully.
- Made Syscheck not to ignore files that change more than 3 times by default.
- Enabled JSON output by default.
- Updated default syscheck configuration for Windows agents.
- Limited agent' maximum connection time for notification time.
- Improved client.keys changing detection method by remoted: use date and inode.
- Changed boot service name to Wazuh.
- Active response enabled on Windows agents by default.
- New folder structure for rules and decoders.
- More descriptive logs about syscheck real-time monitoring.
- Renamed XML tags related to rules and decoders inclusion.
- Set default maximum agents to 8000.
- Removed FTS numeric bitfield from JSON output.
- Fixed ID misassignment by manage_agents when the greatest ID exceeds 32512.
- Run Windows Registry Syscheck scan on first stage when scan_on_start enabled.
- Set all Syscheck delay stages to a multiple of internal_options.conf/syscheck.sleep value.
- Changed JSON timestamp format to ISO8601.
- Overwrite @timestamp field from Logstash with the alert timestamp.
- Moved timestamp JSON field to the beginning of the object.
- Changed random data generator for a secure OS-provided generator.

### Fixed

- Logcollector bug that inhibited alerts about file reduction.
- Memory issue on string manipulation at JSON.
- Memory bug at JSON alerts.
- Fixed some CLang warnings.
- Issue on marching OSSEC user on installing.
- Memory leaks at configuration.
- Memory leaks at Analysisd.
- Bugs and memory errors at agent management.
- Mistake with incorrect name for PID file (by Tickhon Clearscale).
- Agent-auth name at messages (it appeared to be the server).
- Avoid Monitord to log errors when the JSON alerts file doesn't exists.
- Agents numbering issue (minimum 3 digits).
- Avoid no-JSON message at agent_control when client.keys empty.
- Memory leaks at manage_agents.
- Authd error messages about connection to queue passed to warning.
- Issue with Authd password checking.
- Avoid ossec-control to use Dash.
- Fixed false error about disconnected agent when trying to send it the shared files.
- Avoid Authd to close when it reaches the maximum concurrency.
- Fixed memory bug at event diff execution.
- Fixed resource leak at file operations.
- Hide help message by useadd and groupadd on OpenBSD.
- Fixed error that made Analysisd to crash if it received a missing FIM file entry.
- Fixed compile warnings at cJSON library.
- Fixed bug that made Active Response to disable all commands if one of them was disabled (by Jason Thomas).
- Fixed segmentation fault at logtest (by Dan Parriott).
- Fixed SQL injection vulnerability at Database.
- Fixed Active Response scripts for Slack and Twitter.
- Fixed potential segmentation fault at file queue operation.
- Fixed file permissions.
- Fixed failing test for Apache 2.2 logs (by Brad Lhotsky).
- Fixed memory error at net test.
- Limit agent waiting time for retrying to connect.
- Fixed compile warnings on i386 architecture.
- Fixed Monitord crash when sending daily report email.
- Fixed script to null route an IP address on Windows Server 2012+ (by Theresa Meiksner).
- Fixed memory leak at Logtest.
- Fixed manager with TCP support on FreeBSD (by Dave Stoddard).
- Fixed Integrator launching at local-mode installation.
- Fixed issue on previous alerts counter (rules with if_matched_sid option).
- Fixed compile and installing error on Solaris.
- Fixed segmentation fault on syscheck when no configuration is defined.
- Fixed bug that prevented manage_agents from removing syscheck/rootcheck database.
- Fixed bug that made agents connected on TCP to hang if they are rejected by the manager.
- Fixed segmentation fault on remoted due to race condition on managing keystore.
- Fixed data lossing at remoted when reloading keystore.
- Fixed compile issue on MacOS.
- Fixed version reading at ruleset updater.
- Fixed detection of BSD.
- Fixed memory leak (by Byron Golden).
- Fixed misinterpretation of octal permissions given by Agentless (by Stephan Leemburg).
- Fixed mistake incorrect openssl flag at Makefile (by Stephan Leemburg).
- Silence Slack integration transmission messages (by Dan Parriott).
- Fixed OpenSUSE Systemd misconfiguration (By Stephan Joerrens).
- Fixed case issue on JSON output for Rootcheck alerts.
- Fixed potential issue on duplicated agent ID detection.
- Fixed issue when creating agent backups.
- Fixed hanging problem on Windows Auth client when negotiation issues.
- Fixed bug at ossec-remoted that mismatched agent-info files.
- Fixed resource leaks at rules configuration parsing.
- Fixed memory leaks at rules parser.
- Fixed memory leaks at XML decoders parser.
- Fixed TOCTOU condition when removing directories recursively.
- Fixed insecure temporary file creation for old POSIX specifications.
- Fixed missing agentless devices identification at JSON alerts.

### Removed

- Deleted link to LUA sources.
- Delete ZLib generated files on cleaning.
- Removed maximum lines limit from diff messages (that remain limited by length).

## [v1.1.1] - 2016-05-12

### Added

- agent_control: maximum number of agents can now be extracted using option "-m".
- maild: timeout limitation, preventing it from hang in some cases.
- Updated decoders, ruleset and rootchecks from Wazuh Ruleset v1.0.8.
- Updated changes from ossec-hids repository.

### Changed

- Avoid authd to rename agent if overplaced.
- Changed some log messages.
- Reordered directories for agent backups.
- Don't exit when client.keys is empty by default.
- Improved client.keys reloading capabilities.

### Fixed

- Fixed JSON output at rootcheck_control.
- Fixed agent compilation on OS X.
- Fixed memory issue on removing timestamps.
- Fixed segmentation fault at reported.
- Fixed segmentation fault at logcollector.

### Removed

- Removed old rootcheck options.

## [v1.1] - 2016-04-06

### Added

- Re-usage of agent ID in manage_agents and authd, with time limit.
- Added option to avoid manager from exiting when there are no keys.
- Backup of the information about an agent that's going to be deleted.
- Alerting if Authd can't add an agent because of a duplicated IP.
- Integrator with Slack and PagerDuty.
- Simplified keywords for the option "frequency".
- Added custom Reply-to e-mail header.
- Added option to syscheck to avoid showing diffs on some files.
- Created agents-timestamp file to save the agents' date of adding.

### Changed

- client.keys: No longer overwrite the name of an agent with "#-#-#-" to mark it as deleted. Instead, the name will appear with a starting "!".
- API: Distinction between duplicated and invalid name for agent.
- Stop the "ERROR: No such file or directory" for Apache.
- Changed defaults to analysisd event counter.
- Authd won't use password by default.
- Changed name of fields at JSON output from binaries.
- Upgraded rules to Wazuh Ruleset v1.07

### Fixed

- Fixed merged.mg push on Windows Agent
- Fixed Windows agent compilation issue
- Fixed glob broken implementation.
- Fixed memory corruption on the OSSEC alert decoder.
- Fixed command "useradd" on OpenBSD.
- Fixed some PostgreSQL issues.
- Allow to disable syscheck:check_perm after enable check_all.

## [v1.0.4] - 2016-02-24
​
### Added

- JSON output for manage_agents.
- Increased analysis daemon's memory size.
- Authd: Added password authorization.
- Authd: Boost speed performance at assignation of ID for agents
- Authd: New option -f *sec*. Force addding new agent (even with duplicated IP) if it was not active for the last *sec* seconds.
- manage_agents: new option -d. Force adding new agent (even with duplicated IP)
- manage_agents: Printing new agent ID on adding.

### Changed

- Authd and manage_agents won't add agents with duplicated IP.

### Fixed

- Solved duplicate IP conflicts on client.keys which prevented the new agent to connect.
- Hashing files in binary mode. Solved some problems related to integrity checksums on Windows.
- Fixed issue that made console programs not to work on Windows.

### Removed

- RESTful API no longer included in extensions/api folder. Available now at https://github.com/wazuh/wazuh-api


## [v1.0.3] - 2016-02-11

### Added

- JSON CLI outputs: ossec-control, rootcheck_control, syscheck_control, ossec-logtest and more.
- Preparing integration with RESTful API
- Upgrade version scripts
- Merge commits from ossec-hids
- Upgraded rules to Wazuh Ruleset v1.06

### Fixed

- Folders are no longer included on etc/shared
- Fixes typos on rootcheck files
- Kibana dashboards fixes

## [v1.0.2] - 2016-01-29

### Added

- Added Wazuh Ruleset updater
- Added extensions files to support ELK Stack latest versions (ES 2.x, LS 2.1, Kibana 4.3)

### Changed

- Upgraded rules to Wazuh Ruleset v1.05
- Fixed crash in reportd
- Fixed Windows EventChannel syntaxis issue
- Fixed manage_agents bulk option bug. No more "randombytes" errors.
- Windows deployment script improved

## [v1.0.1] - 2015-12-10

### Added

- Wazuh version info file
- ossec-init.conf now includes wazuh version
- Integrated with wazuh OSSEC ruleset updater
- Several new fields at JSON output (archives and alerts)
- Wazuh decoders folder

### Changed

- Decoders are now splitted in differents files.
- jsonout_out enable by default
- JSON groups improvements
- Wazuh ruleset updated to 1.0.2
- Extensions: Improved Kibana dashboards
- Extensions: Improved Windows deployment script

## [v1.0] - 2015-11-23
- Initial Wazuh version v1.0<|MERGE_RESOLUTION|>--- conflicted
+++ resolved
@@ -1,7 +1,6 @@
 # Change Log
 All notable changes to this project will be documented in this file.
 
-<<<<<<< HEAD
 ## [v3.3.0]
 
 ### Added
@@ -9,8 +8,6 @@
 - Supporting multiple socket output in Logcollector. ([#395](https://github.com/wazuh/wazuh/pull/395))
 - Allow inserting static field parameters in rule comments. ([#397](https://github.com/wazuh/wazuh/pull/397))
 
-## [v3.2.0] 2018-02-13
-=======
 ## [v3.2.1]
 
 ### Changed
@@ -18,7 +15,6 @@
 - Give preference to use the selected Java over the default one in CIS-CAT wodle.
 
 ## [v3.2.0]
->>>>>>> 23d83a76
 
 ### Added
 - Added support to synchronize custom rules and decoders in the cluster.([#344](https://github.com/wazuh/wazuh/pull/344))
