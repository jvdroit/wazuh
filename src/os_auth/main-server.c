--- conflicted
+++ resolved
@@ -24,13 +24,9 @@
  *
  */
 
-<<<<<<< HEAD
 #ifndef LIBOPENSSL_ENABLED
-=======
 #include "shared.h"
 
-#ifndef USE_OPENSSL
->>>>>>> 3445b9f3
 int main()
 {
     printf("ERROR: Not compiled. Missing OpenSSL support.\n");
