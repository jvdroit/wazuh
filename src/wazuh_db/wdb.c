--- conflicted
+++ resolved
@@ -31,11 +31,7 @@
     "UPDATE fim_entry SET date = strftime('%s', 'now'), changes = changes + 1, size = ?, perm = ?, uid = ?, gid = ?, md5 = ?, sha1 = ?, uname = ?, gname = ?, mtime = ?, inode = ? WHERE file = ?;",
     "INSERT INTO sys_osinfo (scan_id, scan_time, hostname, architecture, os_name, os_version, os_codename, os_major, os_minor, os_build, os_platform, sysname, release, version) VALUES (?, ?, ?, ?, ?, ?, ?, ?, ?, ?, ?, ?, ?, ?);",
     "DELETE FROM sys_osinfo;",
-<<<<<<< HEAD
-    "INSERT INTO sys_programs (scan_id, scan_time, format, name, vendor, version, architecture, description, triaged) VALUES (?, ?, ?, ?, ?, ?, ?, ?, ?);",
-=======
-    "INSERT INTO sys_programs (scan_id, scan_time, format, name, priority, section, size, vendor, install_time, version, architecture, multiarch, source, description) VALUES (?, ?, ?, ?, ?, ?, ?, ?, ?, ?, ?, ?, ?, ?);",
->>>>>>> 96e70fd3
+    "INSERT INTO sys_programs (scan_id, scan_time, format, name, priority, section, size, vendor, install_time, version, architecture, multiarch, source, description, triaged) VALUES (?, ?, ?, ?, ?, ?, ?, ?, ?, ?, ?, ?, ?, ?, ?);",
     "DELETE FROM sys_programs WHERE scan_id != ?;",
     "UPDATE SYS_PROGRAMS SET TRIAGED = 1 WHERE SCAN_ID = ? AND EXISTS(SELECT OLD.SCAN_ID FROM SYS_PROGRAMS OLD WHERE OLD.SCAN_ID != SYS_PROGRAMS.SCAN_ID AND OLD.TRIAGED = 1 AND OLD.FORMAT = SYS_PROGRAMS.FORMAT AND OLD.NAME = SYS_PROGRAMS.NAME AND OLD.VENDOR = SYS_PROGRAMS.VENDOR AND OLD.VERSION = SYS_PROGRAMS.VERSION AND OLD.ARCHITECTURE = SYS_PROGRAMS.ARCHITECTURE);",
     "INSERT INTO sys_hwinfo (scan_id, scan_time, board_serial, cpu_name, cpu_cores, cpu_mhz, ram_total, ram_free) VALUES (?, ?, ?, ?, ?, ?, ?, ?);",
