/*
 * Wazuh SQLite integration
 * Copyright (C) 2016 Wazuh Inc.
 * June 06, 2016.
 *
 * This program is a free software; you can redistribute it
 * and/or modify it under the terms of the GNU General Public
 * License (version 2) as published by the FSF - Free Software
 * Foundation.
 */

#include "wdb.h"

#ifdef WIN32
#define getuid() 0
#define chown(x, y, z) 0
#endif

#define BUSY_SLEEP 1
#define MAX_ATTEMPTS 1000

static const char *SQL_VACUUM = "VACUUM;";
static const char *SQL_INSERT_INFO = "INSERT INTO info (key, value) VALUES (?, ?);";
static const char *SQL_BEGIN = "BEGIN;";
static const char *SQL_COMMIT = "COMMIT;";
static const char *SQL_INSERT_METADATA = "INSERT INTO metadata (key, value) VALUES ('version_major', ?), ('version_minor', ?);";
static const char * SQL_STMT[] = {
    "SELECT changes, size, perm, uid, gid, md5, sha1, uname, gname, mtime, inode FROM fim_entry WHERE file = ?;",
    "SELECT 1 FROM fim_entry WHERE file = ?",
    "INSERT INTO fim_entry (file, type, size, perm, uid, gid, md5, sha1, uname, gname, mtime, inode) VALUES (?, ?, ?, ?, ?, ?, ?, ?, ?, ?, ?, ?);",
    "UPDATE fim_entry SET date = strftime('%s', 'now'), changes = changes + 1, size = ?, perm = ?, uid = ?, gid = ?, md5 = ?, sha1 = ?, uname = ?, gname = ?, mtime = ?, inode = ? WHERE file = ?;",
    "INSERT INTO sys_osinfo (scan_id, scan_time, hostname, architecture, os_name, os_version, os_codename, os_major, os_minor, os_build, os_platform, sysname, release, version) VALUES (?, ?, ?, ?, ?, ?, ?, ?, ?, ?, ?, ?, ?, ?);",
    "DELETE FROM sys_osinfo;",
    "INSERT INTO sys_programs (scan_id, scan_time, format, name, priority, section, size, vendor, install_time, version, architecture, multiarch, source, description, location, triaged) VALUES (?, ?, ?, ?, ?, ?, ?, ?, ?, ?, ?, ?, ?, ?, ?, ?);",
    "DELETE FROM sys_programs WHERE scan_id != ?;",
    "UPDATE SYS_PROGRAMS SET TRIAGED = 1 WHERE SCAN_ID = ? AND EXISTS(SELECT OLD.SCAN_ID FROM SYS_PROGRAMS OLD WHERE OLD.SCAN_ID != SYS_PROGRAMS.SCAN_ID AND OLD.TRIAGED = 1 AND OLD.FORMAT = SYS_PROGRAMS.FORMAT AND OLD.NAME = SYS_PROGRAMS.NAME AND OLD.VENDOR = SYS_PROGRAMS.VENDOR AND OLD.VERSION = SYS_PROGRAMS.VERSION AND OLD.ARCHITECTURE = SYS_PROGRAMS.ARCHITECTURE);",
    "INSERT INTO sys_hwinfo (scan_id, scan_time, board_serial, cpu_name, cpu_cores, cpu_mhz, ram_total, ram_free) VALUES (?, ?, ?, ?, ?, ?, ?, ?);",
    "DELETE FROM sys_hwinfo;",
    "INSERT INTO sys_ports (scan_id, scan_time, protocol, local_ip, local_port, remote_ip, remote_port, tx_queue, rx_queue, inode, state, PID, process) VALUES (?, ?, ?, ?, ?, ?, ?, ?, ?, ?, ?, ?, ?);",
    "DELETE FROM sys_ports WHERE scan_id != ?;",
    "INSERT INTO sys_processes (scan_id, scan_time, pid, name, state, ppid, utime, stime, cmd, argvs, euser, ruser, suser, egroup, rgroup, sgroup, fgroup, priority, nice, size, vm_size, resident, share, start_time, pgrp, session, nlwp, tgid, tty, processor) VALUES (?, ?, ?, ?, ?, ?, ?, ?, ?, ?, ?, ?, ?, ?, ?, ?, ?, ?, ?, ?, ?, ?, ?, ?, ?, ?, ?, ?, ?, ?)",
    "DELETE FROM sys_processes WHERE scan_id != ?;",
    "INSERT INTO sys_netiface (scan_id, scan_time, name, adapter, type, state, mtu, mac, tx_packets, rx_packets, tx_bytes, rx_bytes, tx_errors, rx_errors, tx_dropped, rx_dropped) VALUES (?, ?, ?, ?, ?, ?, ?, ?, ?, ?, ?, ?, ?, ?, ?, ?);",
    "INSERT INTO sys_netproto (id, scan_id, iface, type, gateway, dhcp) VALUES (?, ?, ?, ?, ?, ?);",
    "INSERT INTO sys_netaddr (id, scan_id, proto, address, netmask, broadcast) VALUES (?, ?, ?, ?, ?, ?);",
    "DELETE FROM sys_netiface WHERE scan_id != ?;",
<<<<<<< HEAD
    "DELETE FROM sys_netaddr WHERE scan_id != ?;",
    "DELETE FROM sqlite_sequence WHERE name = 'sys_netaddr';",
    "INSERT INTO ciscat_results (scan_id, scan_time, benchmark, pass, fail, error, notchecked, unknown, score) VALUES (?, ?, ?, ?, ?, ?, ?, ?, ?);",
    "DELETE FROM ciscat_results WHERE scan_id != ?;"
=======
    "DELETE FROM sys_netproto WHERE scan_id != ?;",
    "DELETE FROM sys_netaddr WHERE scan_id != ?;"
>>>>>>> 629b039b
};

sqlite3 *wdb_global = NULL;
wdb_config config;
pthread_mutex_t pool_mutex = PTHREAD_MUTEX_INITIALIZER;
wdb_t * db_pool_begin;
wdb_t * db_pool_last;
int db_pool_size;
OSHash * open_dbs;

/* Open global database. Returns 0 on success or -1 on failure. */
int wdb_open_global() {
    char dir[OS_FLSIZE + 1];

    if (!wdb_global) {
        // Database dir
        snprintf(dir, OS_FLSIZE, "%s%s/%s", isChroot() ? "/" : "", WDB_DIR, WDB_GLOB_NAME);

        // Connect to the database

        if (sqlite3_open_v2(dir, &wdb_global, SQLITE_OPEN_READWRITE, NULL)) {
            mdebug1("Global database not found, creating.");
            sqlite3_close_v2(wdb_global);
            wdb_global = NULL;

            if (wdb_create_global(dir) < 0) {
                wdb_global = NULL;
                return -1;
            }

            // Retry to open

            if (sqlite3_open_v2(dir, &wdb_global, SQLITE_OPEN_READWRITE, NULL)) {
                merror("Can't open SQLite database '%s': %s", dir, sqlite3_errmsg(wdb_global));
                sqlite3_close_v2(wdb_global);
                wdb_global = NULL;
                return -1;
            }
        }

        sqlite3_busy_timeout(wdb_global, BUSY_SLEEP);
    }

    return 0;
}

/* Close global database */
void wdb_close_global() {
    sqlite3_close_v2(wdb_global);
    wdb_global = NULL;
}

/* Open database for agent */
sqlite3* wdb_open_agent(int id_agent, const char *name) {
    char dir[OS_FLSIZE + 1];
    sqlite3 *db;

    snprintf(dir, OS_FLSIZE, "%s%s/agents/%03d-%s.db", isChroot() ? "/" : "", WDB_DIR, id_agent, name);

    if (sqlite3_open_v2(dir, &db, SQLITE_OPEN_READWRITE, NULL)) {
        mdebug1("No SQLite database found for agent '%s', creating.", name);
        sqlite3_close_v2(db);

        if (wdb_create_agent_db(id_agent, name) < 0) {
            merror("Couldn't create SQLite database '%s'", dir);
            return NULL;
        }

        // Retry to open

        if (sqlite3_open_v2(dir, &db, SQLITE_OPEN_READWRITE, NULL)) {
            merror("Can't open SQLite database '%s': %s", dir, sqlite3_errmsg(db));
            sqlite3_close_v2(db);
            return NULL;
        }

    }

    sqlite3_busy_timeout(db, BUSY_SLEEP);
    return db;
}

// Open database for agent and store in DB pool. It returns a locked database or NULL
wdb_t * wdb_open_agent2(int agent_id) {
    char sagent_id[64];
    char path[PATH_MAX + 1];
    sqlite3 * db;
    wdb_t * wdb = NULL;

    snprintf(sagent_id, sizeof(sagent_id), "%03d", agent_id);

    // Find BD in pool

    w_mutex_lock(&pool_mutex);

    if (wdb = (wdb_t *)OSHash_Get(open_dbs, sagent_id), wdb) {
        goto success;
    }

    // Try to open DB

    snprintf(path, sizeof(path), "%s/%s.db", WDB2_DIR, sagent_id);

    if (sqlite3_open_v2(path, &db, SQLITE_OPEN_READWRITE, NULL)) {
        mdebug1("No SQLite database found for agent '%s', creating.", sagent_id);
        sqlite3_close_v2(db);

        if (wdb_create_agent_db2(sagent_id) < 0) {
            merror("Couldn't create SQLite database '%s'", path);
            goto end;
        }

        // Retry to open

        if (sqlite3_open_v2(path, &db, SQLITE_OPEN_READWRITE, NULL)) {
            merror("Can't open SQLite database '%s': %s", path, sqlite3_errmsg(db));
            sqlite3_close_v2(db);
            goto end;
        }

        if (wdb_fill_metadata(db) < 0) {
            merror("Couldn't fill metadata into database '%s'", path);
            goto end;
        }
    }

    wdb = wdb_init(db, sagent_id);
    wdb_pool_append(wdb);

success:
    w_mutex_lock(&wdb->mutex);
    wdb->refcount++;

end:
    w_mutex_unlock(&pool_mutex);
    return wdb;
}

/* Create database for agent from profile. Returns 0 on success or -1 on error. */
int wdb_create_agent_db2(const char * agent_id) {
    char path[OS_FLSIZE + 1];
    char buffer[4096];
    FILE *source;
    FILE *dest;
    size_t nbytes;
    int result = 0;

    snprintf(path, OS_FLSIZE, "%s/%s", WDB2_DIR, WDB_PROF_NAME);

    if (!(source = fopen(path, "r"))) {
        mdebug1("Profile database not found, creating.");

        if (wdb_create_profile(path) < 0)
            return -1;

        // Retry to open

        if (!(source = fopen(path, "r"))) {
            merror("Couldn't open profile '%s'.", path);
            return -1;
        }
    }

    snprintf(path, OS_FLSIZE, "%s/%s.db", WDB2_DIR, agent_id);

    if (!(dest = fopen(path, "w"))) {
        merror("Couldn't create database '%s': %s (%d)", path, strerror(errno), errno);
        fclose(source);
        return -1;
    }

    while (nbytes = fread(buffer, 1, 4096, source), nbytes) {
        if (fwrite(buffer, 1, nbytes, dest) != nbytes) {
            unlink(path);
            result = -1;
            break;
        }
    }

    fclose(source);
    fclose(dest);

    if (result < 0) {
        unlink(path);
        return -1;
    }

    if (chmod(path, 0640) < 0) {
        merror(CHMOD_ERROR, path, errno, strerror(errno));
        unlink(path);
        return -1;
    }

    return 0;
}

int wdb_fill_metadata(sqlite3 * db) {
    sqlite3_stmt *stmt = NULL;
    char version[] = __ossec_version;
    char * strmajor;
    char * strminor;
    char * end;
    int vmajor;
    int vminor;
    int result = 0;

    // Extract version

    strmajor = version + (*version == 'v');

    if (end = strchr(strmajor, '.'), !end) {
        merror("Couldn't parse internal version '%s'", strmajor);
        return -1;
    }

    *end = '\0';
    strminor = end + 1;

    if (vmajor = (int)strtol(strmajor, &end, 10), end == strmajor) {
        merror("Couldn't parse internal major version '%s'", strmajor);
        return -1;
    }

    if (vminor = (int)strtol(strminor, &end, 10), end == strminor) {
        merror("Couldn't parse internal minor version '%s'", strminor);
        return -1;
    }

    if (sqlite3_prepare_v2(db, SQL_INSERT_METADATA, -1, &stmt, NULL) != SQLITE_OK) {
        mdebug1("at wdb_fill_metadata(): sqlite3_prepare_v2(): %s", sqlite3_errmsg(db));
        return -1;
    }

    sqlite3_bind_int(stmt, 1, vmajor);
    sqlite3_bind_int(stmt, 2, vminor);

    if (result = wdb_step(stmt) != SQLITE_DONE, result) {
        mdebug1("at wdb_fill_metadata(): wdb_step(): %s", sqlite3_errmsg(db));
        result = -1;
    }

    sqlite3_finalize(stmt);
    return result;
}

/* Get agent name from location string */
char* wdb_agent_loc2name(const char *location) {
    char *name;
    char *end;

    switch (location[0]) {
    case 'r':
    case 's':
        if (!(strncmp(location, "syscheck", 8) && strncmp(location, "rootcheck", 9)))
            return strdup("localhost");
            else
            return NULL;

    case '(':
        name = strdup(location + 1);

        if ((end = strchr(name, ')')))
            *end = '\0';
        else {
            free(name);
            name = NULL;
        }

        return name;

    default:
        return NULL;
    }
}

/* Prepare SQL query with availability waiting */
int wdb_prepare(sqlite3 *db, const char *zSql, int nByte, sqlite3_stmt **stmt, const char **pzTail) {
    int result;
    int attempts;

    for (attempts = 0; (result = sqlite3_prepare_v2(db, zSql, nByte, stmt, pzTail)) == SQLITE_BUSY; attempts++) {
        if (attempts == MAX_ATTEMPTS) {
            mdebug1("Maximum attempts exceeded for sqlite3_prepare_v2()");
            return -1;
        }
    }

    return result;
}

/* Execute statement with availability waiting */
int wdb_step(sqlite3_stmt *stmt) {
    int result;
    int attempts;

    for (attempts = 0; (result = sqlite3_step(stmt)) == SQLITE_BUSY; attempts++) {
        if (attempts == MAX_ATTEMPTS) {
            mdebug1("Maximum attempts exceeded for sqlite3_step()");
            return -1;
        }
    }

    return result;
}

/* Begin transaction */
int wdb_begin(sqlite3 *db) {
    sqlite3_stmt *stmt = NULL;
    int result = 0;

    if (sqlite3_prepare_v2(db, SQL_BEGIN, -1, &stmt, NULL) != SQLITE_OK) {
        mdebug1("at wdb_begin(): sqlite3_prepare_v2(): %s", sqlite3_errmsg(db));
        return -1;
    }

    if (result = wdb_step(stmt) != SQLITE_DONE, result) {
        mdebug1("at wdb_begin(): wdb_step(): %s", sqlite3_errmsg(db));
        result = -1;
    }

    sqlite3_finalize(stmt);
    return result;
}

int wdb_begin2(wdb_t * wdb) {
    if (!wdb_begin(wdb->db)) {
        wdb->transaction = 1;
        return 0;
    } else {
        return -1;
    }
}

/* Commit transaction */
int wdb_commit(sqlite3 *db) {
    sqlite3_stmt * stmt = NULL;
    int result = 0;

    if (sqlite3_prepare_v2(db, SQL_COMMIT, -1, &stmt, NULL) != SQLITE_OK) {
        mdebug1("at wdb_commit(): sqlite3_prepare_v2(): %s", sqlite3_errmsg(db));
        return -1;
    }

    if (result = wdb_step(stmt) != SQLITE_DONE, result) {
        mdebug1("at wdb_commit(): wdb_step(): %s", sqlite3_errmsg(db));
        result = -1;
    }

    sqlite3_finalize(stmt);
    return result;
}

int wdb_commit2(wdb_t * wdb) {
if (!wdb_commit(wdb->db)) {
    wdb->transaction = 0;
    return 0;
} else {
    return -1;
}
}

/* Create global database */
int wdb_create_global(const char *path) {
    char max_agents[16];
    snprintf(max_agents, 15, "%d", MAX_AGENTS);

    if (wdb_create_file(path, schema_global_sql) < 0)
        return -1;
    else if (wdb_insert_info("max_agents", max_agents) < 0)
        return -1;
    else if (wdb_insert_info("openssl_support", "yes") < 0)
        return -1;
    else
        return 0;
}

/* Create profile database */
int wdb_create_profile(const char *path) {
    return wdb_create_file(path, schema_agents_sql);
}

/* Create new database file from SQL script */
int wdb_create_file(const char *path, const char *source) {
    const char *ROOT = "root";
    const char *sql;
    const char *tail;
    sqlite3 *db;
    sqlite3_stmt *stmt;
    int result;
    uid_t uid;
    gid_t gid;

    if (sqlite3_open_v2(path, &db, SQLITE_OPEN_READWRITE | SQLITE_OPEN_CREATE, NULL)) {
        mdebug1("Couldn't create SQLite database '%s': %s", path, sqlite3_errmsg(db));
        sqlite3_close_v2(db);
        return -1;
    }

    for (sql = source; sql && *sql; sql = tail) {
        if (sqlite3_prepare_v2(db, sql, -1, &stmt, &tail) != SQLITE_OK) {
            mdebug1("Preparing statement: %s", sqlite3_errmsg(db));
            sqlite3_close_v2(db);
            return -1;
        }

        result = sqlite3_step(stmt);

        switch (result) {
        case SQLITE_MISUSE:
        case SQLITE_ROW:
        case SQLITE_DONE:
            break;
        default:
            mdebug1("Stepping statement: %s", sqlite3_errmsg(db));
            sqlite3_finalize(stmt);
            sqlite3_close_v2(db);
            return -1;

        }

        sqlite3_finalize(stmt);
    }

    sqlite3_close_v2(db);

    switch (getuid()) {
    case -1:
        merror("at getuid(): %s (%d)", strerror(errno), errno);
        return -1;

    case 0:
        uid = Privsep_GetUser(ROOT);
        gid = Privsep_GetGroup(GROUPGLOBAL);

        if (uid == (uid_t) - 1 || gid == (gid_t) - 1) {
            merror(USER_ERROR, ROOT, GROUPGLOBAL);
            return -1;
        }

        if (chown(path, uid, gid) < 0) {
            merror(CHOWN_ERROR, path, errno, strerror(errno));
            return -1;
        }

        break;

    default:
        mdebug1("Ignoring chown when creating file from SQL.");
        break;
    }

    if (chmod(path, 0660) < 0) {
        merror(CHMOD_ERROR, path, errno, strerror(errno));
        return -1;
    }

    return 0;
}

/* Rebuild database. Returns 0 on success or -1 on error. */
int wdb_vacuum(sqlite3 *db) {
    sqlite3_stmt *stmt;
    int result;

    if (!wdb_prepare(db, SQL_VACUUM, -1, &stmt, NULL)) {
        result = wdb_step(stmt) == SQLITE_DONE ? 0 : -1;
        sqlite3_finalize(stmt);
    } else {
        mdebug1("SQLite: %s", sqlite3_errmsg(db));
        result = -1;
    }

    sqlite3_close_v2(db);
    return result;
}

/* Insert key-value pair into info table */
int wdb_insert_info(const char *key, const char *value) {
    int result = 0;
    sqlite3_stmt *stmt;

    if (wdb_open_global() < 0)
        return -1;

    if (wdb_prepare(wdb_global, SQL_INSERT_INFO, -1, &stmt, NULL)) {
        mdebug1("SQLite: %s", sqlite3_errmsg(wdb_global));
        return -1;
    }

    sqlite3_bind_text(stmt, 1, key, -1, NULL);
    sqlite3_bind_text(stmt, 2, value, -1, NULL);

    result = wdb_step(stmt) == SQLITE_DONE ? 0 : -1;
    sqlite3_finalize(stmt);
    wdb_close_global();
    return result;
}

wdb_t * wdb_init(sqlite3 * db, const char * agent_id) {
    wdb_t * wdb;
    os_calloc(1, sizeof(wdb_t), wdb);
    wdb->db = db;
    pthread_mutex_init(&wdb->mutex, NULL);
    os_strdup(agent_id, wdb->agent_id);
    return wdb;
}

void wdb_destroy(wdb_t * wdb) {
    free(wdb->agent_id);
    pthread_mutex_destroy(&wdb->mutex);
    free(wdb);
}

void wdb_pool_append(wdb_t * wdb) {
    int r;

    if (db_pool_begin) {
        db_pool_last->next = wdb;
        db_pool_last = wdb;
    } else {
        db_pool_begin = db_pool_last = wdb;
    }

    db_pool_size++;

    if (r = OSHash_Add(open_dbs, wdb->agent_id, wdb), r != 2) {
        merror_exit("at wdb_pool_append(): OSHash_Add(%s) returned %d.", wdb->agent_id, r);
    }
}

void wdb_pool_remove(wdb_t * wdb) {
    wdb_t * prev;

    if (!OSHash_Delete(open_dbs, wdb->agent_id)) {
        merror("Database for agent '%s' was not in hash table.", wdb->agent_id);
    }

    if (wdb == db_pool_begin) {
        db_pool_begin = wdb->next;

        if (wdb == db_pool_last) {
            db_pool_last = NULL;
        }

        db_pool_size--;
    } else if (prev = wdb_pool_find_prev(wdb), prev) {
        prev->next = wdb->next;

        if (wdb == db_pool_last) {
            db_pool_last = prev;
        }

        db_pool_size--;
    } else {
        merror("Database for agent '%s' not found in the pool.", wdb->agent_id);
    }
}

void wdb_close_all() {
    wdb_t * node;

    mdebug1("Closing all databases...");
    w_mutex_lock(&pool_mutex);

    while (node = db_pool_begin, node) {
        mdebug2("Closing database for agent %s", node->agent_id);

        if (wdb_close(node) < 0) {
            merror("Couldn't close DB for agent %s", node->agent_id);
        }
    }

    w_mutex_unlock(&pool_mutex);
}

void wdb_commit_old() {
    wdb_t * node;

    w_mutex_lock(&pool_mutex);

    for (node = db_pool_begin; node; node = node->next) {
        w_mutex_lock(&node->mutex);

        if (node->transaction && time(NULL) - node->last > config.commit_time) {
            mdebug2("Committing database for agent %s", node->agent_id);
            wdb_commit2(node);
        }

        w_mutex_unlock(&node->mutex);
    }

    w_mutex_unlock(&pool_mutex);
}

void wdb_close_old() {
    wdb_t * node;
    wdb_t * next;

    w_mutex_lock(&pool_mutex);

    for (node = db_pool_begin; node && db_pool_size > config.open_db_limit; node = next) {
        next = node->next;

        if (node->refcount == 0 && !node->transaction) {
            mdebug2("Closing database for agent %s", node->agent_id);
            wdb_close(node);
        }
    }

    w_mutex_unlock(&pool_mutex);
}

cJSON * wdb_exec(sqlite3 * db, const char * sql) {
    int r;
    int count;
    int i;
    sqlite3_stmt * stmt;
    cJSON * result;
    cJSON * row;

    if (sqlite3_prepare_v2(db, sql, -1, &stmt, NULL) != SQLITE_OK) {
        mdebug1("at wdb_exec(): sqlite3_prepare_v2(): %s", sqlite3_errmsg(db));
        mdebug2("SQL: %s", sql);
        return NULL;
    }

    result = cJSON_CreateArray();

    while (r = sqlite3_step(stmt), r == SQLITE_ROW) {
        if (count = sqlite3_column_count(stmt), count > 0) {
            row = cJSON_CreateObject();

            for (i = 0; i < count; i++) {
                switch (sqlite3_column_type(stmt, i)) {
                case SQLITE_INTEGER:
                case SQLITE_FLOAT:
                    cJSON_AddNumberToObject(row, sqlite3_column_name(stmt, i), sqlite3_column_double(stmt, i));
                    break;

                case SQLITE_TEXT:
                case SQLITE_BLOB:
                    cJSON_AddStringToObject(row, sqlite3_column_name(stmt, i), (const char *)sqlite3_column_text(stmt, i));
                    break;

                case SQLITE_NULL:
                default:
                    ;
                }
            }

            cJSON_AddItemToArray(result, row);
        }
    }

    if (r != SQLITE_DONE) {
        mdebug1("at wdb_exec(): sqlite3_step(): %s", sqlite3_errmsg(db));
        cJSON_Delete(result);
        result = NULL;
    }

    sqlite3_finalize(stmt);
    return result;
}

int wdb_close(wdb_t * wdb) {
    int result;
    int i;

    if (wdb->refcount == 0) {
        if (wdb->transaction) {
            wdb_commit2(wdb);
        }

        for (i = 0; i < WDB_STMT_SIZE; i++) {
            if (wdb->stmt[i]) {
                sqlite3_finalize(wdb->stmt[i]);
            }
        }

        result = sqlite3_close_v2(wdb->db);

        if (result == SQLITE_OK) {
            wdb_pool_remove(wdb);
            wdb_destroy(wdb);
            return 0;
        } else {
            mdebug1("at wdb_close(): %s", sqlite3_errmsg(wdb->db));
            return -1;
        }
    } else {
        mdebug1("Couldn't close database for agent %s: refcount = %u", wdb->agent_id, wdb->refcount);
        return -1;
    }
}

void wdb_leave(wdb_t * wdb) {
    wdb->refcount--;
    wdb->last = time(NULL);
    w_mutex_unlock(&wdb->mutex);
}

wdb_t * wdb_pool_find_prev(wdb_t * wdb) {
    wdb_t * node;

    for (node = db_pool_begin; node && node->next; node = node->next) {
        if (node->next == wdb) {
            return node;
        }
    }

    return NULL;
}

int wdb_stmt_cache(wdb_t * wdb, int index) {
    if (index >= WDB_STMT_SIZE) {
        merror("SQL statement index (%d) out of bounds", index);
        return -1;
    }
    if (!wdb->stmt[index]) {
        if (sqlite3_prepare_v2(wdb->db, SQL_STMT[index], -1, wdb->stmt + index, NULL) != SQLITE_OK) {
            merror("at wdb_stmt_cache(): sqlite3_prepare_v2(): %s", sqlite3_errmsg(wdb->db));
            return -1;
        }
    } else if (sqlite3_reset(wdb->stmt[index]) != SQLITE_OK) {
        merror("at wdb_stmt_cache(): at sqlite3_reset(): %s", sqlite3_errmsg(wdb->db));

        // Retry to prepare

        sqlite3_finalize(wdb->stmt[index]);

        if (sqlite3_prepare_v2(wdb->db, SQL_STMT[index], -1, wdb->stmt + index, NULL) != SQLITE_OK) {
            merror("at wdb_stmt_cache(): sqlite3_prepare_v2(): %s", sqlite3_errmsg(wdb->db));
            return -1;
        }
    }

    return 0;
}<|MERGE_RESOLUTION|>--- conflicted
+++ resolved
@@ -44,15 +44,10 @@
     "INSERT INTO sys_netproto (id, scan_id, iface, type, gateway, dhcp) VALUES (?, ?, ?, ?, ?, ?);",
     "INSERT INTO sys_netaddr (id, scan_id, proto, address, netmask, broadcast) VALUES (?, ?, ?, ?, ?, ?);",
     "DELETE FROM sys_netiface WHERE scan_id != ?;",
-<<<<<<< HEAD
+    "DELETE FROM sys_netproto WHERE scan_id != ?;",
     "DELETE FROM sys_netaddr WHERE scan_id != ?;",
-    "DELETE FROM sqlite_sequence WHERE name = 'sys_netaddr';",
     "INSERT INTO ciscat_results (scan_id, scan_time, benchmark, pass, fail, error, notchecked, unknown, score) VALUES (?, ?, ?, ?, ?, ?, ?, ?, ?);",
     "DELETE FROM ciscat_results WHERE scan_id != ?;"
-=======
-    "DELETE FROM sys_netproto WHERE scan_id != ?;",
-    "DELETE FROM sys_netaddr WHERE scan_id != ?;"
->>>>>>> 629b039b
 };
 
 sqlite3 *wdb_global = NULL;
