/* Copyright (C) 2009 Trend Micro Inc.
 * All right reserved.
 *
 * This program is a free software; you can redistribute it
 * and/or modify it under the terms of the GNU General Public
 * License (version 2) as published by the FSF - Free Software
 * Foundation
 */

#include "shared.h"
#include "syscheck.h"
#include "os_crypto/md5/md5_op.h"
#include "os_crypto/sha1/sha1_op.h"
#include "os_crypto/sha256/sha256_op.h"
#include "os_crypto/md5_sha1/md5_sha1_op.h"
#include "os_crypto/md5_sha1_sha256/md5_sha1_sha256_op.h"

/* Prototypes */
static int read_file(const char *dir_name, int opts, OSMatch *restriction)  __attribute__((nonnull(1)));

/* Global variables */
static int __counter = 0;


/* Read and generate the integrity data of a file */
static int read_file(const char *file_name, int opts, OSMatch *restriction)
{
    char *buf;
    char sha1s = '+';
    char sha256s = '+';
    struct stat statbuf;

    /* Check if the file should be ignored */
    if (syscheck.ignore) {
        int i = 0;
        while (syscheck.ignore[i] != NULL) {
            if (strncasecmp(syscheck.ignore[i], file_name,
                            strlen(syscheck.ignore[i])) == 0) {
                return (0);
            }
            i++;
        }
    }

    /* Check in the regex entry */
    if (syscheck.ignore_regex) {
        int i = 0;
        while (syscheck.ignore_regex[i] != NULL) {
            if (OSMatch_Execute(file_name, strlen(file_name),
                                syscheck.ignore_regex[i])) {
                return (0);
            }
            i++;
        }
    }

#ifdef WIN32
    /* Win32 does not have lstat */
    if (stat(file_name, &statbuf) < 0)
#else
    if (lstat(file_name, &statbuf) < 0)
#endif
    {
        if(errno == ENOTDIR){
		/*Deletion message sending*/
        char * buf;
		char alert_msg[PATH_MAX+4];
		alert_msg[PATH_MAX + 3] = '\0';
		snprintf(alert_msg, PATH_MAX + 4, "-1 %s", file_name);
		send_syscheck_msg(alert_msg);

        // Update database

        if (buf = (char *) OSHash_Get(syscheck.fp, file_name), buf) {
            snprintf(alert_msg, sizeof(alert_msg), "%.*s -1", SK_DB_NATTR, buf);
            free(buf);

            if (!OSHash_Update(syscheck.fp, file_name, strdup(alert_msg))) {
                merror("Unable to update file to db: %s", file_name);
            }
        }

		return (0);
	}else{
		merror("Error accessing '%s'.", file_name);
		return (-1);
	}
    }

    if (S_ISDIR(statbuf.st_mode)) {
#ifdef DEBUG
        minfo("Reading dir: %s\n", file_name);
#endif

#ifdef WIN32
        /* Directory links are not supported */
        if (GetFileAttributes(file_name) & FILE_ATTRIBUTE_REPARSE_POINT) {
            mwarn("Links are not supported: '%s'", file_name);
            return (-1);
        }
#endif
        return (read_dir(file_name, opts, restriction));
    }

    /* Restrict file types */
    if (restriction) {
        if (!OSMatch_Execute(file_name, strlen(file_name),
                             restriction)) {
            return (0);
        }
    }

    /* No S_ISLNK on Windows */
#ifdef WIN32
    if (S_ISREG(statbuf.st_mode))
#else
    if (S_ISREG(statbuf.st_mode) || S_ISLNK(statbuf.st_mode))
#endif
    {
        os_md5 mf_sum;
        os_sha1 sf_sum;
        os_sha1 sf_sum2;
        os_sha1 sf_sum3;
        os_sha256 sf256_sum;

        /* Clean sums */
        strncpy(mf_sum,  "xxx", 4);
        strncpy(sf_sum,  "xxx", 4);
        strncpy(sf_sum2, "xxx", 4);
        strncpy(sf_sum3, "xxx", 4);
        strncpy(sf256_sum, "xxx", 4);

        /* Generate checksums */
        if ((opts & CHECK_MD5SUM) || (opts & CHECK_SHA1SUM)) {
            /* If it is a link, check if dest is valid */
#ifndef WIN32
            if (S_ISLNK(statbuf.st_mode)) {
                struct stat statbuf_lnk;
                if (stat(file_name, &statbuf_lnk) == 0) {
                    if (S_ISREG(statbuf_lnk.st_mode)) {
                        if (OS_MD5_SHA1_SHA256_File(file_name, syscheck.prefilter_cmd, mf_sum, sf_sum, sf256_sum, OS_BINARY) < 0) {
                            strncpy(mf_sum, "n/a", 4);
                            strncpy(sf_sum, "n/a", 4);
                            strncpy(sf256_sum, "n/a", 4);
                        }
                    }
                }
            } else if (OS_MD5_SHA1_SHA256_File(file_name, syscheck.prefilter_cmd, mf_sum, sf_sum, sf256_sum, OS_BINARY) < 0)
#else
            if (OS_MD5_SHA1_SHA256_File(file_name, syscheck.prefilter_cmd, mf_sum, sf_sum, sf256_sum, OS_BINARY) < 0)
#endif
            {
                strncpy(mf_sum, "n/a", 4);
                strncpy(sf_sum, "n/a", 4);
                strncpy(sf256_sum, "n/a", 4);
            }

            if (opts & CHECK_SEECHANGES) {
                sha1s = 's';
                sha256s = 's';
            }
        } else {
            if (opts & CHECK_SEECHANGES) {
                sha1s = 'n';
                sha256s = 'n';
            } else {
                sha1s = '-';
                sha256s = '-';
            }
        }

        buf = (char *) OSHash_Get(syscheck.fp, file_name);
        if (!buf) {
            char alert_msg[1172 + 1];    /* to accommodate a long */
            alert_msg[1172] = '\0';
            char * alertdump = NULL;

            if (opts & CHECK_SEECHANGES) {
                alertdump = seechanges_addfile(file_name);
            }

#ifdef WIN32
            snprintf(alert_msg, 1172, "%c%c%c%c%c%c%c%c%c%ld:%d:::%s:%s:%s:%s:%s:%ld:%ld",
                     opts & CHECK_SIZE ? '+' : '-',
                     opts & CHECK_PERM ? '+' : '-',
                     opts & CHECK_OWNER ? '+' : '-',
                     opts & CHECK_GROUP ? '+' : '-',
                     opts & CHECK_MD5SUM ? '+' : '-',
                     sha1s,
                     sha256s,
                     opts & CHECK_MTIME ? '+' : '-',
                     opts & CHECK_INODE ? '+' : '-',
                     opts & CHECK_SIZE ? (long)statbuf.st_size : 0,
                     opts & CHECK_PERM ? (int)statbuf.st_mode : 0,
                     opts & CHECK_MD5SUM ? mf_sum : "xxx",
                     opts & CHECK_SHA1SUM ? sf_sum : "xxx",
                     opts & CHECK_SHA256SUM ? sf256_sum : "xxx",
                     opts & CHECK_OWNER ? get_user(file_name, statbuf.st_uid) : "",
                     opts & CHECK_GROUP ? get_group(statbuf.st_gid) : "",
                     opts & CHECK_MTIME ? (long)statbuf.st_mtime : 0,
                     opts & CHECK_INODE ? (long)statbuf.st_ino : 0);
#else
            snprintf(alert_msg, 1172, "%c%c%c%c%c%c%c%c%c%ld:%d:%d:%d:%s:%s:%s:%s:%s:%ld:%ld",
                     opts & CHECK_SIZE ? '+' : '-',
                     opts & CHECK_PERM ? '+' : '-',
                     opts & CHECK_OWNER ? '+' : '-',
                     opts & CHECK_GROUP ? '+' : '-',
                     opts & CHECK_MD5SUM ? '+' : '-',
                     sha1s,
                     sha256s,
                     opts & CHECK_MTIME ? '+' : '-',
                     opts & CHECK_INODE ? '+' : '-',
                     opts & CHECK_SIZE ? (long)statbuf.st_size : 0,
                     opts & CHECK_PERM ? (int)statbuf.st_mode : 0,
                     opts & CHECK_OWNER ? (int)statbuf.st_uid : 0,
                     opts & CHECK_GROUP ? (int)statbuf.st_gid : 0,
                     opts & CHECK_MD5SUM ? mf_sum : "xxx",
                     opts & CHECK_SHA1SUM ? sf_sum : "xxx",
                     opts & CHECK_SHA256SUM ? sf256_sum : "xxx",
                     opts & CHECK_OWNER ? get_user(file_name, statbuf.st_uid) : "",
                     opts & CHECK_GROUP ? get_group(statbuf.st_gid) : "",
                     opts & CHECK_MTIME ? (long)statbuf.st_mtime : 0,
                     opts & CHECK_INODE ? (long)statbuf.st_ino : 0);
#endif

            if (OSHash_Add(syscheck.fp, file_name, strdup(alert_msg)) <= 0) {
                merror("Unable to add file to db: %s", file_name);
            }

            /* Send the new checksum to the analysis server */
            alert_msg[1172] = '\0';

<<<<<<< HEAD
            snprintf(alert_msg, 1172, "%ld:%d:%d:%d:%s:%s:%s:%s:%s:%ld:%ld %s%s%s",
=======
#ifdef WIN32
            snprintf(alert_msg, 1172, "%ld:%d:::%s:%s:%s:%s:%ld:%ld:%s %s%s%s",
                opts & CHECK_SIZE ? (long)statbuf.st_size : 0,
                opts & CHECK_PERM ? (int)statbuf.st_mode : 0,
                opts & CHECK_MD5SUM ? mf_sum : "xxx",
                opts & CHECK_SHA1SUM ? sf_sum : "xxx",
                opts & CHECK_OWNER ? get_user(file_name, statbuf.st_uid) : "",
                opts & CHECK_GROUP ? get_group(statbuf.st_gid) : "",
                opts & CHECK_MTIME ? (long)statbuf.st_mtime : 0,
                opts & CHECK_INODE ? (long)statbuf.st_ino : 0,
                opts & CHECK_SHA256SUM ? sf256_sum : "xxx",
                file_name,
                alertdump ? "\n" : "",
                alertdump ? alertdump : "");
#else
            snprintf(alert_msg, 1172, "%ld:%d:%d:%d:%s:%s:%s:%s:%ld:%ld:%s %s%s%s",
>>>>>>> d809ebce
                opts & CHECK_SIZE ? (long)statbuf.st_size : 0,
                opts & CHECK_PERM ? (int)statbuf.st_mode : 0,
                opts & CHECK_OWNER ? (int)statbuf.st_uid : 0,
                opts & CHECK_GROUP ? (int)statbuf.st_gid : 0,
                opts & CHECK_MD5SUM ? mf_sum : "xxx",
                opts & CHECK_SHA1SUM ? sf_sum : "xxx",
                opts & CHECK_SHA256SUM ? sf256_sum : "xxx",
                opts & CHECK_OWNER ? get_user(file_name, statbuf.st_uid) : "",
                opts & CHECK_GROUP ? get_group(statbuf.st_gid) : "",
                opts & CHECK_MTIME ? (long)statbuf.st_mtime : 0,
                opts & CHECK_INODE ? (long)statbuf.st_ino : 0,
                file_name,
                alertdump ? "\n" : "",
                alertdump ? alertdump : "");
#endif
            send_syscheck_msg(alert_msg);
            free(alertdump);
        } else {
            char alert_msg[OS_MAXSTR + 1];
            char c_sum[512 + 2];

            c_sum[0] = '\0';
            c_sum[512] = '\0';
            alert_msg[0] = '\0';
            alert_msg[OS_MAXSTR] = '\0';

            /* If it returns < 0, we have already alerted */
            if (c_read_file(file_name, buf, c_sum) < 0) {
                return (0);
            }

            OSHash_Delete(syscheck.last_check, file_name);

            if (strcmp(c_sum, buf + SK_DB_NATTR) != 0) {
                // Update database
                snprintf(alert_msg, sizeof(alert_msg), "%.*s%.*s", SK_DB_NATTR, buf, (int)strcspn(c_sum, " "), c_sum);
                free(buf);

                if (!OSHash_Update(syscheck.fp, file_name, strdup(alert_msg))) {
                    merror("Unable to update file to db: %s", file_name);
                }

                /* Send the new checksum to the analysis server */
                alert_msg[OS_MAXSTR] = '\0';
                char *fullalert = NULL;
                if (buf[5] == 's' || buf[5] == 'n') {
                    fullalert = seechanges_addfile(file_name);
                    if (fullalert) {
                        snprintf(alert_msg, OS_MAXSTR, "%s %s\n%s", c_sum, file_name, fullalert);
                        free(fullalert);
                        fullalert = NULL;
                    } else {
                        snprintf(alert_msg, 1172, "%s %s", c_sum, file_name);
                    }
                } else {
                    snprintf(alert_msg, 1172, "%s %s", c_sum, file_name);
                }
                send_syscheck_msg(alert_msg);
            }
        }

        /* Sleep here too */
        if (__counter >= (syscheck.sleep_after)) {
            sleep(syscheck.tsleep);
            __counter = 0;
        }
        __counter++;

#ifdef DEBUG
        minfo("File '%s %s'", file_name, mf_sum);
#endif
    } else {
#ifdef DEBUG
        minfo("*** IRREG file: '%s'\n", file_name);
#endif
    }

    return (0);
}

int read_dir(const char *dir_name, int opts, OSMatch *restriction)
{
    size_t dir_size;
    char f_name[PATH_MAX + 2];
    short is_nfs;

    DIR *dp;
    struct dirent *entry;

    f_name[PATH_MAX + 1] = '\0';

    /* Directory should be valid */
    if ((dir_name == NULL) || ((dir_size = strlen(dir_name)) > PATH_MAX)) {
        merror(NULL_ERROR);
        return (-1);
    }

    /* Should we check for NFS? */
    if(syscheck.skip_nfs)
    {
        is_nfs = IsNFS(dir_name);
        if(is_nfs != 0)
        {
            // Error will be -1, and 1 means skipped
            return(is_nfs);
        }
    }


    /* Open the directory given */
    dp = opendir(dir_name);
    if (!dp) {
        if (errno == ENOTDIR) {
            if (read_file(dir_name, opts, restriction) == 0) {
                return (0);
            }
        }

#ifdef WIN32
        int di = 0;
        char *(defaultfilesn[]) = {
            "C:\\autoexec.bat",
            "C:\\config.sys",
            "C:\\WINDOWS/System32/eventcreate.exe",
            "C:\\WINDOWS/System32/eventtriggers.exe",
            "C:\\WINDOWS/System32/tlntsvr.exe",
            "C:\\WINDOWS/System32/Tasks",
            NULL
        };
        while (defaultfilesn[di] != NULL) {
            if (strcmp(defaultfilesn[di], dir_name) == 0) {
                break;
            }
            di++;
        }

        if (defaultfilesn[di] == NULL) {
            mwarn("Error opening directory: '%s': %s ", dir_name, strerror(errno));
        }
#else
        mwarn("Error opening directory: '%s': %s ", dir_name, strerror(errno));
#endif /* WIN32 */
        return (-1);
    }

    /* Check for real time flag */
    if (opts & CHECK_REALTIME) {
#ifdef INOTIFY_ENABLED
        realtime_adddir(dir_name);
#else
#ifndef WIN32
        mwarn("realtime monitoring request on unsupported system for '%s'", dir_name);
#endif
#endif
    }

    while ((entry = readdir(dp)) != NULL) {
        char *s_name;

        /* Ignore . and ..  */
        if ((strcmp(entry->d_name, ".") == 0) ||
                (strcmp(entry->d_name, "..") == 0)) {
            continue;
        }

        strncpy(f_name, dir_name, PATH_MAX);
        s_name =  f_name;
        s_name += dir_size;

        /* Check if the file name is already null terminated */
        if (*(s_name - 1) != '/') {
            *s_name++ = '/';
        }

        *s_name = '\0';
        strncpy(s_name, entry->d_name, PATH_MAX - dir_size - 2);

        /* Check integrity of the file */
        read_file(f_name, opts, restriction);
    }

    closedir(dp);
    return (0);
}

int run_dbcheck()
{
    unsigned int i = 0;
    OSHashNode *curr_node;
    char alert_msg[PATH_MAX+4];

    __counter = 0;
    while (syscheck.dir[i] != NULL) {
        read_dir(syscheck.dir[i], syscheck.opts[i], syscheck.filerestrict[i]);
        i++;
    }
    /* Check for deleted files */
    for (i = 0; i <= syscheck.last_check->rows; i++) {
        curr_node = syscheck.last_check->table[i];
        if(curr_node && curr_node->key) {
            mdebug2("Sending delete msg for file: %s", curr_node->key);
            snprintf(alert_msg, PATH_MAX + 4, "-1 %s", curr_node->key);
            send_syscheck_msg(alert_msg);
            OSHash_Delete(syscheck.fp, curr_node->key);
        }
    }

    /* Duplicate hash table to check for deleted files */
    syscheck.last_check = OSHash_Duplicate(syscheck.fp);
    return (0);
}

int create_db()
{
    int i = 0;

    /* Create store data */
    syscheck.fp = OSHash_Create();
    syscheck.last_check = OSHash_Create();
    if (!syscheck.fp || !syscheck.last_check) {
        merror_exit("Unable to create syscheck database. Exiting.");
    }

    if (!OSHash_setSize(syscheck.fp, 2048)) {
        merror(LIST_ERROR);
        return (0);
    }

    if ((syscheck.dir == NULL) || (syscheck.dir[0] == NULL)) {
        merror("No directories to check.");
        return (-1);
    }

    minfo("Starting syscheck database (pre-scan).");

    /* Read all available directories */
    __counter = 0;
    do {
        if (read_dir(syscheck.dir[i], syscheck.opts[i], syscheck.filerestrict[i]) == 0) {
            mdebug2("Directory loaded from syscheck db: %s", syscheck.dir[i]);
        }
        /* Check for real time flag on windows*/
        if (syscheck.opts[i] & CHECK_REALTIME) {
#ifdef WIN32
            realtime_adddir(syscheck.dir[i]);
#else
#ifndef INOTIFY_ENABLED
            mwarn("realtime monitoring request on unsupported system for '%s'", syscheck.dir[i]);
#endif
#endif
        }
        i++;
    } while (syscheck.dir[i] != NULL);

    /* Duplicate hash table to check for deleted files */
    syscheck.last_check = OSHash_Duplicate(syscheck.fp);

#if defined (INOTIFY_ENABLED) || defined (WIN32)
    if (syscheck.realtime && (syscheck.realtime->fd >= 0)) {
        minfo("Real time file monitoring engine started.");
    }
#endif
    minfo("Finished creating syscheck database (pre-scan completed).");
    return (0);
}<|MERGE_RESOLUTION|>--- conflicted
+++ resolved
@@ -230,26 +230,22 @@
             /* Send the new checksum to the analysis server */
             alert_msg[1172] = '\0';
 
-<<<<<<< HEAD
-            snprintf(alert_msg, 1172, "%ld:%d:%d:%d:%s:%s:%s:%s:%s:%ld:%ld %s%s%s",
-=======
 #ifdef WIN32
             snprintf(alert_msg, 1172, "%ld:%d:::%s:%s:%s:%s:%ld:%ld:%s %s%s%s",
                 opts & CHECK_SIZE ? (long)statbuf.st_size : 0,
                 opts & CHECK_PERM ? (int)statbuf.st_mode : 0,
                 opts & CHECK_MD5SUM ? mf_sum : "xxx",
                 opts & CHECK_SHA1SUM ? sf_sum : "xxx",
+                opts & CHECK_SHA256SUM ? sf256_sum : "xxx",
                 opts & CHECK_OWNER ? get_user(file_name, statbuf.st_uid) : "",
                 opts & CHECK_GROUP ? get_group(statbuf.st_gid) : "",
                 opts & CHECK_MTIME ? (long)statbuf.st_mtime : 0,
                 opts & CHECK_INODE ? (long)statbuf.st_ino : 0,
-                opts & CHECK_SHA256SUM ? sf256_sum : "xxx",
                 file_name,
                 alertdump ? "\n" : "",
                 alertdump ? alertdump : "");
 #else
-            snprintf(alert_msg, 1172, "%ld:%d:%d:%d:%s:%s:%s:%s:%ld:%ld:%s %s%s%s",
->>>>>>> d809ebce
+            snprintf(alert_msg, 1172, "%ld:%d:%d:%d:%s:%s:%s:%s:%s:%ld:%ld %s%s%s",
                 opts & CHECK_SIZE ? (long)statbuf.st_size : 0,
                 opts & CHECK_PERM ? (int)statbuf.st_mode : 0,
                 opts & CHECK_OWNER ? (int)statbuf.st_uid : 0,
