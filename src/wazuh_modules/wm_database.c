/*
 * Wazuh Module for SQLite database syncing
 * Copyright (C) 2016 Wazuh Inc.
 * November 29, 2016
 *
 * This program is a free software; you can redistribute it
 * and/or modify it under the terms of the GNU General Public
 * License (version 2) as published by the FSF - Free Software
 * Foundation.
 */

#include "wmodules.h"
#include "sec.h"
#include "wazuh_db/wdb.h"
#include "addagent/manage_agents.h" // FILE_SIZE
#ifndef WIN32
#include <regex.h>

#ifdef INOTIFY_ENABLED
#include <sys/inotify.h>
#define IN_BUFFER_SIZE sizeof(struct inotify_event) + NAME_MAX + 1

/* Get current inotify queued events limit */
static int get_max_queued_events();

/* Set current inotify queued events limit */
static int set_max_queued_events(int size);

#else
static void wm_check_agents();
#endif

wm_database *module;

// Module main function. It won't return
static void* wm_database_main(wm_database *data);
// Destroy data
static void* wm_database_destroy(wm_database *data);
// Update manager information
static void wm_sync_manager();
// Synchronize agents and groups
static void wm_sync_agents();
static int wm_sync_agentinfo(int id_agent, const char *path);
static int wm_sync_agent_group(int id_agent, const char *fname);
static void wm_scan_directory(const char *dirname);
static int wm_sync_file(const char *dirname, const char *path);
// Fill syscheck database from an offset. Returns offset at last successful read event, or -1 on error.
static long wm_fill_syscheck(sqlite3 *db, const char *path, long offset, int is_registry);
// Fill complete rootcheck database.
static int wm_fill_rootcheck(sqlite3 *db, const char *path);
/*
 * Extract agent name, IP and whether it's a Windows registry database from the file name.
 * Returns 0 on success, 1 to ignore and -1 on error.
 */
static int wm_extract_agent(const char *fname, char *name, char *addr, int *registry);

// Database module context definition
const wm_context WM_DATABASE_CONTEXT = {
    "database",
    (wm_routine)wm_database_main,
    (wm_routine)wm_database_destroy
};

// Module main function. It won't return
void* wm_database_main(wm_database *data) {
    module = data;

    verbose("%s: INFO: Module started.", WM_DATABASE_LOGTAG);

    // Manager name synchronization

    if (data->sync_agents)
        wm_sync_manager();

#ifdef INOTIFY_ENABLED
    char buffer[IN_BUFFER_SIZE];
    char keysfile_dir[] = KEYSFILE_PATH;
    char *keysfile;
    struct inotify_event *event = (struct inotify_event *)buffer;
    int fd;
    int wd_agents = -1;
    int wd_agentinfo = -1;
    int wd_syscheck = -1;
    int wd_rootcheck = -1;
    int wd_groups = -1;
    int old_max_queued_events = -1;
    ssize_t count;
    ssize_t i;

    // Set inotify queued events limit

    if (data->max_queued_events) {
        old_max_queued_events = get_max_queued_events();

        if (old_max_queued_events >= 0 && old_max_queued_events != data->max_queued_events) {
            debug1("%s: DEBUG: Setting inotify queued events limit to '%d'", WM_DATABASE_LOGTAG, data->max_queued_events);

             if (set_max_queued_events(data->max_queued_events) < 0) {
                 // Error: do not reset then
                 old_max_queued_events = -1;
             }
        }
    }

    // Start inotify

    if ((fd = inotify_init()) < 0) {
        merror("%s: ERROR: Couldn't init inotify: %s.", WM_DATABASE_LOGTAG, strerror(errno));
        return NULL;
    }

    // Reset inotify queued events limit

    if (old_max_queued_events >= 0 && old_max_queued_events != data->max_queued_events) {
        debug2("%s: DEBUG: Restoring inotify queued events limit to '%d'", WM_DATABASE_LOGTAG, old_max_queued_events);
        set_max_queued_events(old_max_queued_events);
    }

    if (!(keysfile = strrchr(keysfile_dir, '/'))) {
        merror("%s: CRITICAL: Couldn't decode keys file path '%s'.", WM_DATABASE_LOGTAG, keysfile_dir);
        return NULL;
    }

    *(keysfile++) = '\0';

    // First synchronization and add watch for client.keys, Agent info, Syscheck and Rootcheck directories

    if (data->sync_agents) {
        if ((wd_agents = inotify_add_watch(fd, keysfile_dir, IN_CLOSE_WRITE | IN_MOVED_TO)) < 0)
            merror("%s: ERROR: Couldn't watch client.keys file: %s.", WM_DATABASE_LOGTAG, strerror(errno));

        debug2("%s: DEBUG: wd_agents='%d'", ARGV0, wd_agents);

        if ((wd_agentinfo = inotify_add_watch(fd, DEFAULTDIR AGENTINFO_DIR, IN_CLOSE_WRITE | IN_ATTRIB)) < 0)
            merror("%s: ERROR: Couldn't watch the agent info directory: %s.", WM_DATABASE_LOGTAG, strerror(errno));

        debug2("%s: DEBUG: wd_agentinfo='%d'", ARGV0, wd_agentinfo);

        if ((wd_groups = inotify_add_watch(fd, DEFAULTDIR GROUPS_DIR, IN_CLOSE_WRITE | IN_MOVED_TO | IN_DELETE)) < 0)
            merror("%s: ERROR: Couldn't watch the agent groups directory: %s.", WM_DATABASE_LOGTAG, strerror(errno));

        debug2("%s: DEBUG: wd_groups='%d'", ARGV0, wd_groups);

        wm_sync_agents();
        wm_scan_directory(DEFAULTDIR AGENTINFO_DIR);
    }

    if (data->sync_syscheck) {
        if ((wd_syscheck = inotify_add_watch(fd, DEFAULTDIR SYSCHECK_DIR, IN_MODIFY)) < 0)
            merror("%s: ERROR: Couldn't watch Syscheck directory: %s.", WM_DATABASE_LOGTAG, strerror(errno));

        debug2("%s: DEBUG: wd_syscheck='%d'", ARGV0, wd_syscheck);
        wm_scan_directory(DEFAULTDIR SYSCHECK_DIR);
    }

    if (data->sync_rootcheck) {
        if ((wd_rootcheck = inotify_add_watch(fd, DEFAULTDIR ROOTCHECK_DIR, IN_MODIFY)) < 0)
            merror("%s: ERROR: Couldn't watch Rootcheck directory: %s.", WM_DATABASE_LOGTAG, strerror(errno));

        debug2("%s: DEBUG: wd_rootcheck='%d'", ARGV0, wd_rootcheck);
        wm_scan_directory(DEFAULTDIR ROOTCHECK_DIR);
    }

    // Loop

    while (1) {

        // Wait for changes

        debug1("%s: DEBUG: Waiting for event notification...", WM_DATABASE_LOGTAG);

        do {
            if ((count = read(fd, buffer, IN_BUFFER_SIZE)) < 0) {
                if (errno != EAGAIN)
                    merror("%s: ERROR: read(): %s.", WM_DATABASE_LOGTAG, strerror(errno));

                break;
            }

            for (i = 0; i < count; i += (ssize_t)(sizeof(struct inotify_event) + event->len)) {
                event = (struct inotify_event*)&buffer[i];
                debug2("%s: DEBUG: inotify: i='%zd', name='%s', mask='%u', wd='%d'", ARGV0, i, event->name, event->mask, event->wd);

                if (event->wd == wd_agents) {
                    if (!strcmp(event->name, keysfile))
                        wm_sync_agents();
                }
                else if (event->wd == wd_agentinfo)
                    wm_sync_file(DEFAULTDIR AGENTINFO_DIR, event->name);
                else if (event->wd == wd_syscheck)
                    wm_sync_file(DEFAULTDIR SYSCHECK_DIR, event->name);
                else if (event->wd == wd_rootcheck)
                    wm_sync_file(DEFAULTDIR ROOTCHECK_DIR, event->name);
                else if (event->wd == wd_groups)
                    wm_sync_file(DEFAULTDIR GROUPS_DIR, event->name);
                else if (event->wd == -1 && event->mask == IN_Q_OVERFLOW) {
                    merror("%s: ERROR: Inotify event queue overflowed.", WM_DATABASE_LOGTAG);
                    continue;
                } else
                    merror("%s: ERROR: Unknown watch descriptor '%d', mask='%u'.", WM_DATABASE_LOGTAG, event->wd, event->mask);
            }
        } while (count > 0);
    }

#else

    // Systems that don't support inotify

    while (1) {
        if (data->sync_agents) {
            wm_check_agents();
            wm_scan_directory(DEFAULTDIR AGENTINFO_DIR);
        }

        if (data->sync_syscheck)
            wm_scan_directory(DEFAULTDIR SYSCHECK_DIR);

        if (data->sync_rootcheck)
            wm_scan_directory(DEFAULTDIR ROOTCHECK_DIR);

        sleep(data->sleep);
    }

#endif
    return NULL;
}

// Update manager information
void wm_sync_manager() {
    char hostname[1024];
    const char *os_uname;
    const char *path;
    char *os_name = NULL;
    char *os_major = NULL;
    char *os_minor = NULL;
    char *os_build = NULL;
    char *os_version = NULL;
    char *os_codename = NULL;
    char *os_platform = NULL;
    struct stat buffer;
    regex_t regexCompiled;
    regmatch_t match[2];
    int match_size;

    if (gethostname(hostname, 1024) == 0)
        wdb_update_agent_name(0, hostname);
    else
        merror("%s: ERROR: Couldn't get manager's hostname: %s.", WM_DATABASE_LOGTAG, strerror(errno));

    if ((os_uname = getuname())) {
        char *ptr;

        if ((ptr = strstr(os_uname, " - ")))
            *ptr = '\0';

<<<<<<< HEAD
        wdb_update_agent_version(0, uname, __ossec_name " " __version, NULL, NULL);
        free(uname);
=======
        if (os_name = strstr(os_uname, " ["), os_name){
            *os_name = '\0';
            os_name += 2;
            if (os_version = strstr(os_name, ": "), os_version){
                *os_version = '\0';
                os_version += 2;
                *(os_version + strlen(os_version) - 1) = '\0';
            } else
                *(os_name + strlen(os_name) - 1) = '\0';
            // os_name|os_platform
            if (os_platform = strstr(os_name, "|"), os_platform){
                *os_platform = '\0';
                os_platform ++;
            }
            // os_major.os_minor (os_codename)
            if (os_codename = strstr(os_version, " ("), os_codename){
                *os_codename = '\0';
                os_codename += 2;
                *(os_codename + strlen(os_codename) - 1) = '\0';
            }
            // Get os_major
            static const char *pattern_major = "^([0-9]+)\\.*";
            if (regcomp(&regexCompiled, pattern_major, REG_EXTENDED)) {
                merror("%s: CRITICAL: Can not compile regular expression.", __local_name);
                return;
            }
            if(regexec(&regexCompiled, os_version, 2, match, 0) == 0){
                match_size = match[1].rm_eo - match[1].rm_so;
                os_major = malloc(match_size +1);
                snprintf (os_major, match_size +1, "%.*s", match_size, os_version + match[1].rm_so);
            }
            regfree(&regexCompiled);
            // Get os_minor
            static const char *pattern_minor = "^[0-9]+\\.([0-9]+)\\.*";
            if (regcomp(&regexCompiled, pattern_minor, REG_EXTENDED)) {
                merror("%s: CRITICAL: Can not compile regular expression.", __local_name);
                return;
            }
            if(regexec(&regexCompiled, os_version, 2, match, 0) == 0){
                match_size = match[1].rm_eo - match[1].rm_so;
                os_minor = malloc(match_size +1);
                snprintf (os_minor, match_size +1, "%.*s", match_size, os_version + match[1].rm_so);
            }
            regfree(&regexCompiled);
        }

        wdb_update_agent_version(0, os_name, os_version, os_major, os_minor, os_codename, os_platform, os_build, os_uname, __ossec_name " " __version, NULL);

        free(os_major);
        free(os_minor);
>>>>>>> 85384d86
    }

    // Set starting offset if full_sync disabled

    if (!module->full_sync) {
        path = DEFAULTDIR SYSCHECK_DIR "/syscheck";

        // Don't print error if stat fails bacause syscheck and rootcheck must not exist

        if (!stat(path, &buffer) && buffer.st_size > 0) {
            switch (wdb_get_agent_status(0)) {
            case -1:
                merror("%s: ERROR: Couldn't get database status for manager.", WM_DATABASE_LOGTAG);
                break;
            case WDB_AGENT_EMPTY:
                if (wdb_set_agent_offset(0, WDB_SYSCHECK, buffer.st_size) < 1)
                    merror("%s: ERROR: Couldn't write offset data on database for manager.", WM_DATABASE_LOGTAG);
            }
        }

        if (wdb_set_agent_status(0, WDB_AGENT_UPDATED) < 1) {
            merror("%s: ERROR: Couldn't write agent status on database for manager.", WM_DATABASE_LOGTAG);
        }
    }
}

#ifndef INOTIFY_ENABLED
void wm_check_agents() {
    static time_t timestamp = 0;
    static ino_t inode = 0;
    struct stat buffer;

    if (stat(KEYSFILE_PATH, &buffer) < 0) {
        merror("%s: ERROR: Couldn't get client.keys stat: %s.", WM_DATABASE_LOGTAG, strerror(errno));
    } else {
        if (buffer.st_mtime != timestamp || buffer.st_ino != inode) {
            /* Synchronize */
            wm_sync_agents();
            timestamp = buffer.st_mtime;
            inode = buffer.st_ino;
        }
    }
}
#endif

// Synchronize agents
void wm_sync_agents() {
    unsigned int i;
    char path[PATH_MAX] = "";
    char group[KEYSIZE];
    keystore keys = KEYSTORE_INITIALIZER;
    keyentry *entry;
    int *agents;
    clock_t clock0 = clock();
    struct stat buffer;

    debug1("%s: DEBUG: Synchronizing agents.", WM_DATABASE_LOGTAG);
    OS_PassEmptyKeyfile();
    OS_ReadKeys(&keys, 0, 0);

    /* Insert new entries */

    for (i = 0; i < keys.keysize; i++) {
        entry = keys.keyentries[i];
        int id;

        debug2("%s: DEBUG: Synchronizing agent %s '%s'.", WM_DATABASE_LOGTAG, entry->id, entry->name);

        if (!(id = atoi(entry->id))) {
            merror("%s: ERROR: at wm_sync_agents(): invalid ID number.", WM_DATABASE_LOGTAG);
            continue;
        }

        get_agent_group(entry->id, group, KEYSIZE);

        if (!(wdb_insert_agent(id, entry->name, entry->ip->ip, entry->key, group) || module->full_sync)) {
            // Find files

            snprintf(path, PATH_MAX, "%s/(%s) %s->syscheck", DEFAULTDIR SYSCHECK_DIR, entry->name, entry->ip->ip);

            if (stat(path, &buffer) < 0) {
                if (errno != ENOENT)
                    merror(FSTAT_ERROR, WM_DATABASE_LOGTAG, path, errno, strerror(errno));
            } else if (wdb_set_agent_offset(id, WDB_SYSCHECK, buffer.st_size) < 1)
                merror("%s: ERROR: Couldn't write offset data on database for agent %d (%s).", WM_DATABASE_LOGTAG, id, entry->name);

            snprintf(path, PATH_MAX, "%s/(%s) %s->syscheck-registry", DEFAULTDIR SYSCHECK_DIR, entry->name, entry->ip->ip);

            if (stat(path, &buffer) < 0) {
                if (errno != ENOENT)
                    merror(FSTAT_ERROR, WM_DATABASE_LOGTAG, path, errno, strerror(errno));
            } else if (wdb_set_agent_offset(id, WDB_SYSCHECK_REGISTRY, buffer.st_size) < 1)
                merror("%s: ERROR: Couldn't write offset data on database for agent %d (%s).", WM_DATABASE_LOGTAG, id, entry->name);
        } else {
            // The agent already exists, update group only.
            wm_sync_agent_group(id, entry->id);
        }
    }

    /* Delete old keys */

    if ((agents = wdb_get_all_agents())) {
        char id[9];

        for (i = 0; agents[i] != -1; i++) {
            snprintf(id, 9, "%03d", agents[i]);

            if (OS_IsAllowedID(&keys, id) == -1)
                wdb_remove_agent(agents[i]);
            }

        free(agents);
    }

    OS_FreeKeys(&keys);
    debug1("%s: DEBUG: Agent sync completed.", WM_DATABASE_LOGTAG);
    debug2("%s: DEBUG: wm_sync_agents(): %.3f ms.", WM_DATABASE_LOGTAG, (double)(clock() - clock0) / CLOCKS_PER_SEC * 1000);
}

int wm_sync_agentinfo(int id_agent, const char *path) {
    char header[OS_MAXSTR];
    char files[OS_MAXSTR];
    char *os;
    char *version;
<<<<<<< HEAD
    char *config_sum;
    char *merged_sum;
    char *end;
=======
    char *os_name = NULL;
    char *os_major = NULL;
    char *os_minor = NULL;
    char *os_build = NULL;
    char *os_version = NULL;
    char *os_codename = NULL;
    char *os_platform = NULL;
    char *shared_sum;
    char *end_line;
>>>>>>> 85384d86
    FILE *fp;
    int result;
    clock_t clock0 = clock();
    regex_t regexCompiled;
    regmatch_t match[2];
    int match_size;

    if (!(fp = fopen(path, "r"))) {
        merror(FOPEN_ERROR, WM_DATABASE_LOGTAG, path, errno, strerror(errno));
        return -1;
    }

    os = fgets(header, OS_MAXSTR, fp);

    if (!os) {
        debug1("%s: DEBUG: Empty file '%s'.", WM_DATABASE_LOGTAG, path);
        fclose(fp);
        return -1;
    }

<<<<<<< HEAD
    if (!(version = strstr(os, " - "))) {
        merror("%s: ERROR: Corrupt file '%s'.", WM_DATABASE_LOGTAG, path);
=======
    if (end_line = strstr(os, "\n"), end_line){
        *end_line = '\0';
    } else {
        merror("%s: WARN: Corrupt line found parsing '%s' (incomplete). Returning.", WM_DATABASE_LOGTAG, path);
>>>>>>> 85384d86
        fclose(fp);
        return -1;
    }

<<<<<<< HEAD
    *version = '\0';

    if ((config_sum = strstr(version += 3, " / "))) {
        *config_sum = '\0';
        config_sum += 3;
        end = strchr(config_sum, '\n');
    } else
        end = strchr(version, '\n');

    if (!end) {
        merror("%s: WARN: Corrupt line found parsing '%s' (incomplete). Returning.", WM_DATABASE_LOGTAG, path);
=======
    if (shared_sum = strstr(os, " / "), shared_sum){
        *shared_sum = '\0';
        shared_sum += 3;
    }

    if (version = strstr(os, " - "), version){
        *version = '\0';
        version += 3;
    } else {
        merror("%s: ERROR: Corrupt file '%s'.", WM_DATABASE_LOGTAG, path);
>>>>>>> 85384d86
        fclose(fp);
        return -1;
    }

    // [Ver: os_major.os_minor.os_build]
    if (os_version = strstr(os, " [Ver: "), os_version){
        *os_version = '\0';
        os_version += 7;
        os_name = os;
        *(os_version + strlen(os_version) - 1) = '\0';
      // Get os_major
        static const char *pattern_win_major = "^([0-9]+)\\.*";
        if (regcomp(&regexCompiled, pattern_win_major, REG_EXTENDED)) {
            merror("%s: CRITICAL: Can not compile regular expression.", __local_name);
            return -1;
        }
        if(regexec(&regexCompiled, os_version, 2, match, 0) == 0){
            match_size = match[1].rm_eo - match[1].rm_so;
            os_major = malloc(match_size +1);
            snprintf (os_major, match_size +1, "%.*s", match_size, os_version + match[1].rm_so);
        }
        regfree(&regexCompiled);
        // Get os_minor
        static const char *pattern_win_minor = "^[0-9]+\\.([0-9]+)\\.*";
        if (regcomp(&regexCompiled, pattern_win_minor, REG_EXTENDED)) {
            merror("%s: CRITICAL: Can not compile regular expression.", __local_name);
            return -1;
        }
        if(regexec(&regexCompiled, os_version, 2, match, 0) == 0){
            match_size = match[1].rm_eo - match[1].rm_so;
            os_minor = malloc(match_size +1);
            snprintf (os_minor, match_size +1, "%.*s", match_size, os_version + match[1].rm_so);
        }
        regfree(&regexCompiled);
        // Get os_build
        static const char *pattern_win_build = "^[0-9]+\\.[0-9]+\\.([0-9]+)\\.*";
        if (regcomp(&regexCompiled, pattern_win_build, REG_EXTENDED)) {
            merror("%s: CRITICAL: Can not compile regular expression.", __local_name);
            return -1;
        }
        if(regexec(&regexCompiled, os_version, 2, match, 0) == 0){
            match_size = match[1].rm_eo - match[1].rm_so;
            os_build = malloc(match_size +1);
            snprintf (os_build, match_size +1, "%.*s", match_size, os_version + match[1].rm_so);
        }
        regfree(&regexCompiled);

        result = wdb_update_agent_version(id_agent, os_name, os_version, os_major, os_minor, os_codename, "windows", os_build, os, version, shared_sum);

        free(os_major);
        free(os_minor);
        free(os_build);
    }
    else {
        if (os_name = strstr(os, " ["), os_name){
            *os_name = '\0';
            os_name += 2;
            if (os_version = strstr(os_name, ": "), os_version){
                *os_version = '\0';
                os_version += 2;
                *(os_version + strlen(os_version) - 1) = '\0';
            } else
                *(os_name + strlen(os_name) - 1) = '\0';
            // os_name|os_platform
            if (os_platform = strstr(os_name, "|"), os_platform){
                *os_platform = '\0';
                os_platform ++;
            }
            // os_major.os_minor (os_codename)
            if (os_codename = strstr(os_version, " ("), os_codename){
                *os_codename = '\0';
                os_codename += 2;
                *(os_codename + strlen(os_codename) - 1) = '\0';
            }
            // Get os_major
            static const char *pattern_major = "^([0-9]+)\\.*";
            if (regcomp(&regexCompiled, pattern_major, REG_EXTENDED)) {
                merror("%s: CRITICAL: Can not compile regular expression.", __local_name);
                return -1;
            }
            if(regexec(&regexCompiled, os_version, 2, match, 0) == 0){
                match_size = match[1].rm_eo - match[1].rm_so;
                os_major = malloc(match_size +1);
                snprintf (os_major, match_size +1, "%.*s", match_size, os_version + match[1].rm_so);
            }
            regfree(&regexCompiled);
            // Get os_minor
            static const char *pattern_minor = "^[0-9]+\\.([0-9]+)\\.*";
            if (regcomp(&regexCompiled, pattern_minor, REG_EXTENDED)) {
                merror("%s: CRITICAL: Can not compile regular expression.", __local_name);
                return -1;
            }
            if(regexec(&regexCompiled, os_version, 2, match, 0) == 0){
                match_size = match[1].rm_eo - match[1].rm_so;
                os_minor = malloc(match_size +1);
                snprintf (os_minor, match_size +1, "%.*s", match_size, os_version + match[1].rm_so);
            }
            regfree(&regexCompiled);
        }

        result = wdb_update_agent_version(id_agent, os_name, os_version, os_major, os_minor, os_codename, os_platform, os_build, os, version, shared_sum);

        free(os_major);
        free(os_minor);
    }

<<<<<<< HEAD
    // Search for merged.mg sum

    while (end = NULL, merged_sum = fgets(files, OS_MAXSTR, fp), merged_sum) {
        if (*merged_sum != '\"' && *merged_sum != '!' && (end = strchr(merged_sum, ' '), end)) {
            *end = '\0';

            if (strcmp(end + 1, SHAREDCFG_FILENAME "\n") == 0) {
                break;
            }
        }
    }

    result = wdb_update_agent_version(id_agent, os, version, config_sum, end ? merged_sum : NULL);
=======
>>>>>>> 85384d86
    debug2("%s: DEBUG: wm_sync_agentinfo(%d): %.3f ms.", WM_DATABASE_LOGTAG, id_agent, (double)(clock() - clock0) / CLOCKS_PER_SEC * 1000);
    fclose(fp);
    return result;
}

int wm_sync_agent_group(int id_agent, const char *fname) {
    int result = 0;
    char group[KEYSIZE] = "";
    clock_t clock0 = clock();

    get_agent_group(fname, group, KEYSIZE);

    switch (wdb_update_agent_group(id_agent, group)) {
    case -1:
        merror("%s: ERROR: Couldn't sync agent '%s' group.", WM_DATABASE_LOGTAG, fname);
        result = -1;
        break;
    case 0:
        debug1("%s: WARN: No such agent '%s' on DB when updating group.", WM_DATABASE_LOGTAG, fname);
        break;
    default:
        break;
    }

    debug2("%s: DEBUG: wm_sync_agent_group(%d): %.3f ms.", WM_DATABASE_LOGTAG, id_agent, (double)(clock() - clock0) / CLOCKS_PER_SEC * 1000);
    return result;
}

void wm_scan_directory(const char *dirname) {
    char path[PATH_MAX];
    struct dirent *dirent;
    DIR *dir;

    debug1("%s: DEBUG: Scanning directory '%s'.", WM_DATABASE_LOGTAG, dirname);
    snprintf(path, PATH_MAX, "%s", dirname);

    if (!(dir = opendir(path))) {
        merror("%s: ERROR: Couldn't open directory '%s': %s.", WM_DATABASE_LOGTAG, path, strerror(errno));
        return;
    }

    while ((dirent = readdir(dir)))
        if (dirent->d_name[0] != '.')
            wm_sync_file(dirname, dirent->d_name);

    closedir(dir);
}

int wm_sync_file(const char *dirname, const char *fname) {
    char name[FILE_SIZE];
    char addr[FILE_SIZE];
    char path[PATH_MAX] = "";
    struct stat buffer;
    long offset;
    int result = 0;
    int id_agent = -1;
    int is_registry = 0;
    int type;
    sqlite3 *db;

    debug1("%s: DEBUG: Synchronizing file '%s/%s'", WM_DATABASE_LOGTAG, dirname, fname);

    if (snprintf(path, PATH_MAX, "%s/%s", dirname, fname) >= PATH_MAX) {
        merror("%s: ERROR: at wm_sync_file(): Path '%s/%s' exceeded length limit.", WM_DATABASE_LOGTAG, dirname, fname);
        return -1;
    }

    if (!strcmp(dirname, DEFAULTDIR AGENTINFO_DIR))
        type = WDB_AGENTINFO;
    else if (!strcmp(dirname, DEFAULTDIR SYSCHECK_DIR)) {
        type = WDB_SYSCHECK;

        if (!strcmp(fname, "syscheck")) {
            id_agent = 0;
            strcpy(name, "localhost");
        }
    } else if (!strcmp(dirname, DEFAULTDIR ROOTCHECK_DIR)) {
        type = WDB_ROOTCHECK;

        if (!strcmp(fname, "rootcheck")) {
            id_agent = 0;
            strcpy(name, "localhost");
        }
    } else if (!strcmp(dirname, DEFAULTDIR GROUPS_DIR)) {
        type = WDB_GROUPS;
    }else {
        merror("%s: ERROR: Directory name '%s' not recognized.", WM_DATABASE_LOGTAG, dirname);
        return -1;
    }

    if (type != WDB_GROUPS) {

        // If id_agent != 0, then the file corresponds to an agent

        if (id_agent) {
            switch (wm_extract_agent(fname, name, addr, &is_registry)) {
            case 0:
                if ((id_agent = wdb_find_agent(name, addr)) < 0) {
                    debug1("%s: WARN: No such agent at database for file %s/%s", WM_DATABASE_LOGTAG, dirname, fname);
                    return -1;
                }

                if (is_registry)
                    type = WDB_SYSCHECK_REGISTRY;

                break;

            case 1:
                debug1("%s: DEBUG: Ignoring file '%s/%s'", WM_DATABASE_LOGTAG, dirname, fname);
                return 0;

            default:
                merror("%s: WARN: Couldn't extract agent name and address from file %s/%s", WM_DATABASE_LOGTAG, dirname, fname);
                return -1;
            }
        }

        if (stat(path, &buffer) < 0) {
            merror(FSTAT_ERROR, WM_DATABASE_LOGTAG, path, errno, strerror(errno));
            return -1;
        }
    } else {
        id_agent = atoi(fname);

        if (!id_agent) {
            merror("%s: ERROR: Couldn't extract agent ID from file %s/%s", WM_DATABASE_LOGTAG, dirname, fname);
            return -1;
        }
    }

    switch (wdb_get_agent_status(id_agent)) {
    case -1:
        merror("%s: ERROR: Couldn't get database status for agent '%d'.", WM_DATABASE_LOGTAG, id_agent);
        return -1;
    case WDB_AGENT_PENDING:
        merror("%s: WARN: Agent '%d' database status was 'pending'. Data could be lost.", WM_DATABASE_LOGTAG, id_agent);
        wdb_set_agent_status(id_agent, WDB_AGENT_UPDATED);
        break;
    }

    switch (type) {
    case WDB_SYSCHECK:
    case WDB_SYSCHECK_REGISTRY:
        if ((offset = wdb_get_agent_offset(id_agent, type)) < 0) {
            merror("%s: ERROR: Couldn't file offset from database for agent '%d'.", WM_DATABASE_LOGTAG, id_agent);
            return -1;
        }

        if (buffer.st_size < offset) {
            merror("%s: WARN: File '%s' was truncated.", WM_DATABASE_LOGTAG, path);
            offset = 0;
        }

        if (buffer.st_size > offset) {
            if (!(db = wdb_open_agent(id_agent, name))) {
                merror("%s: ERROR: Couldn't open database for file '%s/%s'.", WM_DATABASE_LOGTAG, dirname, fname);
                return -1;
            }

            if (wdb_set_agent_status(id_agent, WDB_AGENT_PENDING) < 1) {
                merror("%s: ERROR: Couldn't write agent status on database for agent %d (%s).", WM_DATABASE_LOGTAG, id_agent, name);
                sqlite3_close_v2(db);
                return -1;
            }

            if (wdb_set_agent_offset(id_agent, type, buffer.st_size) < 1) {
                merror("%s: ERROR: Couldn't write offset data on database for agent %d (%s).", WM_DATABASE_LOGTAG, id_agent, name);
                sqlite3_close_v2(db);
                return -1;
            }

            offset = wm_fill_syscheck(db, path, offset, is_registry);
            sqlite3_close_v2(db);

            if (wdb_set_agent_status(id_agent, WDB_AGENT_UPDATED) < 1) {
                merror("%s: ERROR: Couldn't write agent status on database for agent %d (%s).", WM_DATABASE_LOGTAG, id_agent, name);
                return -1;
            }

            if (offset < 0) {
                merror("%s: ERROR: Couldn't fill syscheck database for file '%s/%s'.", WM_DATABASE_LOGTAG, dirname, fname);
                return -1;
            }

            if (offset != buffer.st_size && wdb_set_agent_offset(id_agent, type, offset) < 1) {
                merror("%s: ERROR: Couldn't write offset data on database for agent %d (%s) (post-fill).", WM_DATABASE_LOGTAG, id_agent, name);
                return -1;
            }
        } else
            debug1("%s: DEBUG: Skipping file '%s/%s' (no new data).", WM_DATABASE_LOGTAG, dirname, fname);

        break;

    case WDB_ROOTCHECK:
        if (!(db = wdb_open_agent(id_agent, name))) {
            merror("%s: ERROR: Couldn't open database for file '%s/%s'.", WM_DATABASE_LOGTAG, dirname, fname);
            return -1;
        }

        if (wdb_set_agent_status(id_agent, WDB_AGENT_PENDING) < 1) {
            merror("%s: ERROR: Couldn't write agent status on database for agent %d (%s).", WM_DATABASE_LOGTAG, id_agent, name);
            sqlite3_close_v2(db);
            return -1;
        }

        result = wm_fill_rootcheck(db, path);
        sqlite3_close_v2(db);

        if (wdb_set_agent_status(id_agent, WDB_AGENT_UPDATED) < 1) {
            merror("%s: ERROR: Couldn't write agent status on database for agent %d (%s).", WM_DATABASE_LOGTAG, id_agent, name);
            return -1;
        }

        if (result < 0) {
            merror("%s: ERROR: Couldn't fill rootcheck database for file '%s/%s'.", WM_DATABASE_LOGTAG, dirname, fname);
            return -1;
        }

        break;

    case WDB_AGENTINFO:
        result = wm_sync_agentinfo(id_agent, path) < 0 || wdb_update_agent_keepalive(id_agent, buffer.st_mtime) < 0 ? -1 : 0;
        break;
    case WDB_GROUPS:
        result = wm_sync_agent_group(id_agent, fname);
    }

    return result;
}

// Fill syscheck database from an offset. Returns offset at last successful read event, or -1 on error.
long wm_fill_syscheck(sqlite3 *db, const char *path, long offset, int is_registry) {
    char buffer[OS_MAXSTR];
    char *end;
    char *event;
    char *c_sum;
    char *timestamp;
    char *f_name;
    int count;
    long last_offset = offset;
    clock_t clock_ini;
    int type = is_registry ? WDB_FILE_TYPE_REGISTRY : WDB_FILE_TYPE_FILE;
    FILE *fp;

    sk_sum_t sum;

    if (!(fp = fopen(path, "r"))) {
        merror(FOPEN_ERROR, WM_DATABASE_LOGTAG, path, errno, strerror(errno));
        return -1;
    }

    if (fseek(fp, offset, SEEK_SET) < 0) {
        merror(FSEEK_ERROR, WM_DATABASE_LOGTAG, path, errno, strerror(errno));
        fclose(fp);
        return -1;
    }

    clock_ini = clock();
    wdb_begin(db);

    for (count = 0; fgets(buffer, OS_MAXSTR, fp); last_offset = ftell(fp)) {
        end = strchr(buffer, '\n');

        if (!end) {
            merror("%s: WARN: Corrupt line found parsing '%s' (incomplete). Breaking.", WM_DATABASE_LOGTAG, path);
            break;
        } else if (end == buffer)
            continue;

        *end = '\0';
        c_sum = buffer + 3;

        if (!(timestamp = strstr(c_sum, " !"))) {
            merror("%s: WARN: Corrupt line found parsing '%s' (no timestamp found).", WM_DATABASE_LOGTAG, path);
            continue;
        }

        *timestamp = '\0';
        timestamp += 2;

        if (!(f_name = strchr(timestamp, ' '))) {
            merror("%s: WARN: Corrupt line found parsing '%s'.", WM_DATABASE_LOGTAG, path);
            continue;
        }

        *(f_name++) = '\0';

        switch (sk_decode_sum(&sum, c_sum)) {
        case 0:
            switch (wdb_get_last_fim(db, f_name, type)) {
            case WDB_FIM_NOT_FOUND:
                event = buffer[0] == '+' || (buffer[0] == '#' && buffer[1] == '+') ? "added" : "modified";
                break;
            case WDB_FIM_ADDED:
            case WDB_FIM_MODIFIED:
            case WDB_FIM_READDED:
                event = "modified";
                break;
            case WDB_FIM_DELETED:
                event = "readded";
                break;
            default:
                merror("%s: ERROR: Couldn't extract FIM data from database.", WM_DATABASE_LOGTAG);
                continue;
            }

            break;
        case 1:
            event = "deleted";
            break;
        default:
            merror("%s: WARN: Corrupt line found parsing '%s'.", WM_DATABASE_LOGTAG, path);
            continue;
        }

        if (wdb_insert_fim(db, type, atol(timestamp), f_name, event, &sum) < 0)
            merror("%s: ERROR: Couldn't insert FIM event into database from file '%s'.", WM_DATABASE_LOGTAG, path);

        count++;
    }

    wdb_commit(db);
    debug2("%s: DEBUG: Syscheck file sync finished. Count: %d. Time: %.3lf ms.", WM_DATABASE_LOGTAG, count, (double)(clock() - clock_ini) / CLOCKS_PER_SEC * 1000);

    fclose(fp);
    return last_offset;
}

// Fill complete rootcheck database. Returns 0 on success or -1 on error.
int wm_fill_rootcheck(sqlite3 *db, const char *path) {
    char buffer[OS_MAXSTR];
    char *end;
    int count = 0;
    rk_event_t event;
    clock_t clock_ini;
    FILE *fp;

    if (!(fp = fopen(path, "r"))) {
        merror(FOPEN_ERROR, WM_DATABASE_LOGTAG, path, errno, strerror(errno));
        return -1;
    }

    clock_ini = clock();
    wdb_begin(db);

    while (fgets(buffer, OS_MAXSTR, fp)) {
        end = strchr(buffer, '\n');

        if (!end) {
            merror("%s: WARN: Corrupt line found parsing '%s' (incomplete). Breaking.", WM_DATABASE_LOGTAG, path);
            break;
        } else if (end == buffer)
            continue;

        *end = '\0';

        if (rk_decode_event(buffer, &event) < 0) {
            merror("%s: WARN: Corrupt line found parsing '%s'.", WM_DATABASE_LOGTAG, path);
            continue;
        }

        switch (wdb_update_pm(db, &event)) {
            case -1:
                merror("%s: ERROR: Updating PM tuple on SQLite database for file '%s'.", WM_DATABASE_LOGTAG, path);
                continue;
            case 0:
                if (wdb_insert_pm(db, &event) < 0) {
                    merror("%s: ERROR: Inserting PM tuple on SQLite database for file '%s'.", WM_DATABASE_LOGTAG, path);
                    continue;
                }

                // Don't break

            default:
                count++;
        }
    }

    wdb_commit(db);
    debug2("%s: DEBUG: Rootcheck file sync finished. Count: %d. Time: %.3lf ms.", WM_DATABASE_LOGTAG, count, (double)(clock() - clock_ini) / CLOCKS_PER_SEC * 1000);

    fclose(fp);
    return 0;
}

/*
 * Extract agent name, IP and whether it's a Windows registry database from the file name.
 * Returns 0 on success, 1 to ignore and -1 on error.
 */
int wm_extract_agent(const char *fname, char *name, char *addr, int *registry) {
    const char *c;
    const char *_name;
    const char *_addr;
    size_t z_name;
    size_t z_addr;

    switch (fname[0]) {
    case '(':
        // Syscheck/Rootcheck
        fname++;

        if (!(c = strchr(fname, ')')))
            return -1;

        z_name = c - fname;
        _name = fname;
        fname = c + 2;

        if (!(c = strstr(fname, "->")))
            return -1;

        z_addr = c - fname;
        _addr = fname;
        fname = c + 2;

        if (!(strcmp(fname, "syscheck") && strcmp(fname, "rootcheck")))
            *registry = 0;
        else if (!strcmp(fname, "syscheck-registry"))
            *registry = 1;
        else
            return -1;

        break;

    case '.':
        // Hidden files or .cpt: ignore
        return 1;

    default:
        // agent-info files

        if (!(c = strrchr(fname, '-')))
            return -1;

        z_name = c - fname;
        _name = fname;
        _addr = c + 1;
        z_addr = strlen(_addr);
    }

    memcpy(name, _name, z_name);
    name[z_name] = '\0';
    memcpy(addr, _addr, z_addr);
    addr[z_addr] = '\0';

    return 0;
}

// Destroy data
void* wm_database_destroy(wm_database *data) {
    free(data);
    return NULL;
}

// Read configuration and return a module (if enabled) or NULL (if disabled)
wmodule* wm_database_read() {
#ifdef CLIENT
    // This module won't be available on agents
    return NULL;
#else
    wm_database data;
    wmodule *module = NULL;

    data.sync_agents = getDefine_Int("wazuh_database", "sync_agents", 0, 1);
    data.sync_syscheck = getDefine_Int("wazuh_database", "sync_syscheck", 0, 1);
    data.sync_rootcheck = getDefine_Int("wazuh_database", "sync_rootcheck", 0, 1);
    data.full_sync = getDefine_Int("wazuh_database", "full_sync", 0, 1);
    data.sleep = getDefine_Int("wazuh_database", "sleep", 0, 86400);
    data.max_queued_events = getDefine_Int("wazuh_database", "max_queued_events", 0, INT_MAX);

    if (data.sync_agents || data.sync_syscheck || data.sync_rootcheck) {
        os_calloc(1, sizeof(wmodule), module);
        os_calloc(1, sizeof(wm_database), module->data);
        module->context = &WM_DATABASE_CONTEXT;
        memcpy(module->data, &data, sizeof(wm_database));
    }

    return module;
#endif
}

#ifdef INOTIFY_ENABLED

/* Get current inotify queued events limit */
int get_max_queued_events() {
    int size;
    int n;
    FILE *fp;

    if (!(fp = fopen(MAX_QUEUED_EVENTS_PATH, "r"))) {
        merror(FOPEN_ERROR, WM_DATABASE_LOGTAG, MAX_QUEUED_EVENTS_PATH, errno, strerror(errno));
        return -1;
    }

    n = fscanf(fp, "%d", &size);
    fclose(fp);

    if (n == 1) {
        return size;
    } else {
        return -1;
    }
}

/* Set current inotify queued events limit */
int set_max_queued_events(int size) {
    FILE *fp;

    if (!(fp = fopen(MAX_QUEUED_EVENTS_PATH, "w"))) {
        merror(FOPEN_ERROR, WM_DATABASE_LOGTAG, MAX_QUEUED_EVENTS_PATH, errno, strerror(errno));
        return -1;
    }

    fprintf(fp, "%d\n", size);
    fclose(fp);
    return 0;
}

#endif

#endif<|MERGE_RESOLUTION|>--- conflicted
+++ resolved
@@ -253,10 +253,6 @@
         if ((ptr = strstr(os_uname, " - ")))
             *ptr = '\0';
 
-<<<<<<< HEAD
-        wdb_update_agent_version(0, uname, __ossec_name " " __version, NULL, NULL);
-        free(uname);
-=======
         if (os_name = strstr(os_uname, " ["), os_name){
             *os_name = '\0';
             os_name += 2;
@@ -303,11 +299,10 @@
             regfree(&regexCompiled);
         }
 
-        wdb_update_agent_version(0, os_name, os_version, os_major, os_minor, os_codename, os_platform, os_build, os_uname, __ossec_name " " __version, NULL);
+        wdb_update_agent_version(0, os_name, os_version, os_major, os_minor, os_codename, os_platform, os_build, os_uname, __ossec_name " " __version, NULL, NULL);
 
         free(os_major);
         free(os_minor);
->>>>>>> 85384d86
     }
 
     // Set starting offset if full_sync disabled
@@ -432,11 +427,6 @@
     char files[OS_MAXSTR];
     char *os;
     char *version;
-<<<<<<< HEAD
-    char *config_sum;
-    char *merged_sum;
-    char *end;
-=======
     char *os_name = NULL;
     char *os_major = NULL;
     char *os_minor = NULL;
@@ -444,9 +434,10 @@
     char *os_version = NULL;
     char *os_codename = NULL;
     char *os_platform = NULL;
-    char *shared_sum;
+    char *config_sum;
+    char *merged_sum;
+    char *end;
     char *end_line;
->>>>>>> 85384d86
     FILE *fp;
     int result;
     clock_t clock0 = clock();
@@ -467,35 +458,17 @@
         return -1;
     }
 
-<<<<<<< HEAD
-    if (!(version = strstr(os, " - "))) {
-        merror("%s: ERROR: Corrupt file '%s'.", WM_DATABASE_LOGTAG, path);
-=======
     if (end_line = strstr(os, "\n"), end_line){
         *end_line = '\0';
     } else {
         merror("%s: WARN: Corrupt line found parsing '%s' (incomplete). Returning.", WM_DATABASE_LOGTAG, path);
->>>>>>> 85384d86
         fclose(fp);
         return -1;
     }
 
-<<<<<<< HEAD
-    *version = '\0';
-
-    if ((config_sum = strstr(version += 3, " / "))) {
+    if (config_sum = strstr(os, " / "), config_sum){
         *config_sum = '\0';
         config_sum += 3;
-        end = strchr(config_sum, '\n');
-    } else
-        end = strchr(version, '\n');
-
-    if (!end) {
-        merror("%s: WARN: Corrupt line found parsing '%s' (incomplete). Returning.", WM_DATABASE_LOGTAG, path);
-=======
-    if (shared_sum = strstr(os, " / "), shared_sum){
-        *shared_sum = '\0';
-        shared_sum += 3;
     }
 
     if (version = strstr(os, " - "), version){
@@ -503,7 +476,6 @@
         version += 3;
     } else {
         merror("%s: ERROR: Corrupt file '%s'.", WM_DATABASE_LOGTAG, path);
->>>>>>> 85384d86
         fclose(fp);
         return -1;
     }
@@ -550,12 +522,7 @@
             snprintf (os_build, match_size +1, "%.*s", match_size, os_version + match[1].rm_so);
         }
         regfree(&regexCompiled);
-
-        result = wdb_update_agent_version(id_agent, os_name, os_version, os_major, os_minor, os_codename, "windows", os_build, os, version, shared_sum);
-
-        free(os_major);
-        free(os_minor);
-        free(os_build);
+        os_platform = "windows";
     }
     else {
         if (os_name = strstr(os, " ["), os_name){
@@ -603,14 +570,8 @@
             }
             regfree(&regexCompiled);
         }
-
-        result = wdb_update_agent_version(id_agent, os_name, os_version, os_major, os_minor, os_codename, os_platform, os_build, os, version, shared_sum);
-
-        free(os_major);
-        free(os_minor);
-    }
-
-<<<<<<< HEAD
+    }
+
     // Search for merged.mg sum
 
     while (end = NULL, merged_sum = fgets(files, OS_MAXSTR, fp), merged_sum) {
@@ -623,10 +584,12 @@
         }
     }
 
-    result = wdb_update_agent_version(id_agent, os, version, config_sum, end ? merged_sum : NULL);
-=======
->>>>>>> 85384d86
+    result = wdb_update_agent_version(id_agent, os_name, os_version, os_major, os_minor, os_codename, os_platform, os_build, os, version, config_sum, end ? merged_sum : NULL);
     debug2("%s: DEBUG: wm_sync_agentinfo(%d): %.3f ms.", WM_DATABASE_LOGTAG, id_agent, (double)(clock() - clock0) / CLOCKS_PER_SEC * 1000);
+
+    free(os_major);
+    free(os_minor);
+    free(os_build);
     fclose(fp);
     return result;
 }
