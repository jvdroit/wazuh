--- conflicted
+++ resolved
@@ -60,11 +60,8 @@
 #include "syscollector/syscollector.h"
 #include "wm_command.h"
 #include "wm_ciscat.h"
-<<<<<<< HEAD
 #include "wm_aws.h"
-=======
 #include "wm_vuln_detector.h"
->>>>>>> cbeb910b
 
 extern wmodule *wmodules;       // Loaded modules.
 extern int wm_task_nice;        // Nice value for tasks.
